--- conflicted
+++ resolved
@@ -15,11 +15,7 @@
 
 StartEndCommand::StartEndCommand(std::function<void()> onInit,
                                  std::function<void()> onEnd,
-<<<<<<< HEAD
-                                 wpi::ArrayRef<std::shared_ptr<Subsystem>> requirements)
-=======
-                                 wpi::span<Subsystem* const> requirements)
->>>>>>> 6e2df4e4
+                                 wpi::span<std::shared_ptr<Subsystem>> requirements)
     : m_onInit{std::move(onInit)}, m_onEnd{std::move(onEnd)} {
   AddRequirements(requirements);
 }

--- conflicted
+++ resolved
@@ -39,11 +39,7 @@
     std::function<frc::DifferentialDriveWheelSpeeds()> wheelSpeeds,
     frc2::PIDController leftController, frc2::PIDController rightController,
     std::function<void(volt_t, volt_t)> output,
-<<<<<<< HEAD
-    wpi::ArrayRef<std::shared_ptr<Subsystem>> requirements)
-=======
-    wpi::span<Subsystem* const> requirements)
->>>>>>> 6e2df4e4
+    wpi::span<std::shared_ptr<Subsystem>> requirements)
     : m_trajectory(std::move(trajectory)),
       m_pose(std::move(pose)),
       m_controller(controller),
@@ -79,11 +75,7 @@
     frc::DifferentialDriveKinematics kinematics,
     std::function<void(units::meters_per_second_t, units::meters_per_second_t)>
         output,
-<<<<<<< HEAD
-    wpi::ArrayRef<std::shared_ptr<Subsystem>> requirements)
-=======
-    wpi::span<Subsystem* const> requirements)
->>>>>>> 6e2df4e4
+    wpi::span<std::shared_ptr<Subsystem>> requirements)
     : m_trajectory(std::move(trajectory)),
       m_pose(std::move(pose)),
       m_controller(controller),

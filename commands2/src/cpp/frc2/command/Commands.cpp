--- conflicted
+++ resolved
@@ -95,24 +95,8 @@
                             std::move(onFalse), std::move(selector));
 }
 
-<<<<<<< HEAD
-/*
-template <typename Key>
-CommandPtr cmd::Select(std::function<Key()> selector,
-                       std::vector<std::pair<Key, CommandPtr>> commands) {
-  return SelectCommand(std::move(selector),
-                       CommandPtr::UnwrapVector(std::move(commands)))
-      .ToPtr();
-}
-*/
-
 std::shared_ptr<Command> cmd::Sequence(std::vector<std::shared_ptr<Command> >&& commands) {
   return std::make_shared<SequentialCommandGroup>(std::move(commands));
-=======
-CommandPtr cmd::Sequence(std::vector<CommandPtr>&& commands) {
-  return SequentialCommandGroup(CommandPtr::UnwrapVector(std::move(commands)))
-      .ToPtr();
->>>>>>> 6b73ded6
 }
 
 std::shared_ptr<Command> cmd::RepeatingSequence(std::vector<std::shared_ptr<Command> >&& commands) {

// Copyright (c) FIRST and other WPILib contributors.
// Open Source Software; you can modify and/or share it under the terms of
// the WPILib BSD license file in the root directory of this project.

#include "frc2/command/ProxyScheduleCommand.h"

using namespace frc2;

ProxyScheduleCommand::ProxyScheduleCommand(
<<<<<<< HEAD
    std::span<std::shared_ptr<Command>> toSchedule) {
=======
    std::span<Command* const> toSchedule) {
>>>>>>> 69f6a337
  SetInsert(m_toSchedule, toSchedule);
}

ProxyScheduleCommand::ProxyScheduleCommand(std::shared_ptr<Command> toSchedule) {
  SetInsert(m_toSchedule, {&toSchedule, 1});
}

ProxyScheduleCommand::ProxyScheduleCommand(
    std::unique_ptr<Command>&& toSchedule)
    : m_owning(std::move(toSchedule)) {
  Command* ptr = m_owning.get();
  SetInsert(m_toSchedule, {&ptr, 1});
}

void ProxyScheduleCommand::Initialize() {
  for (auto command : m_toSchedule) {
    Command_Schedule(command);
  }
}

void ProxyScheduleCommand::End(bool interrupted) {
  if (interrupted) {
    for (auto command : m_toSchedule) {
      command->Cancel();
    }
  }
}

void ProxyScheduleCommand::Execute() {
  m_finished = true;
  for (auto command : m_toSchedule) {
    m_finished &= !command->IsScheduled();
  }
}

bool ProxyScheduleCommand::IsFinished() {
  return m_finished;
}<|MERGE_RESOLUTION|>--- conflicted
+++ resolved
@@ -7,11 +7,7 @@
 using namespace frc2;
 
 ProxyScheduleCommand::ProxyScheduleCommand(
-<<<<<<< HEAD
     std::span<std::shared_ptr<Command>> toSchedule) {
-=======
-    std::span<Command* const> toSchedule) {
->>>>>>> 69f6a337
   SetInsert(m_toSchedule, toSchedule);
 }
 
@@ -19,12 +15,12 @@
   SetInsert(m_toSchedule, {&toSchedule, 1});
 }
 
-ProxyScheduleCommand::ProxyScheduleCommand(
-    std::unique_ptr<Command>&& toSchedule)
-    : m_owning(std::move(toSchedule)) {
-  Command* ptr = m_owning.get();
-  SetInsert(m_toSchedule, {&ptr, 1});
-}
+// ProxyScheduleCommand::ProxyScheduleCommand(
+//     std::unique_ptr<Command>&& toSchedule)
+//     : m_owning(std::move(toSchedule)) {
+//   Command* ptr = m_owning.get();
+//   SetInsert(m_toSchedule, {&ptr, 1});
+// }
 
 void ProxyScheduleCommand::Initialize() {
   for (auto command : m_toSchedule) {

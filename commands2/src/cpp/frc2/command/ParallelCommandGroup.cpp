// Copyright (c) FIRST and other WPILib contributors.
// Open Source Software; you can modify and/or share it under the terms of
// the WPILib BSD license file in the root directory of this project.

#include "frc2/command/ParallelCommandGroup.h"

using namespace frc2;

ParallelCommandGroup::ParallelCommandGroup(
    std::vector<std::shared_ptr<Command>>&& commands) {
  AddCommands(std::move(commands));
}

void ParallelCommandGroup::Initialize() {
  for (auto& commandRunning : m_commands) {
    commandRunning.first->Initialize();
    commandRunning.second = true;
  }
  isRunning = true;
}

void ParallelCommandGroup::Execute() {
  for (auto& commandRunning : m_commands) {
    if (!commandRunning.second) {
      continue;
    }
    commandRunning.first->Execute();
    if (commandRunning.first->IsFinished()) {
      commandRunning.first->End(false);
      commandRunning.second = false;
    }
  }
}

void ParallelCommandGroup::End(bool interrupted) {
  if (interrupted) {
    for (auto& commandRunning : m_commands) {
      if (commandRunning.second) {
        commandRunning.first->End(true);
      }
    }
  }
  isRunning = false;
}

bool ParallelCommandGroup::IsFinished() {
  for (auto& command : m_commands) {
    if (command.second) {
      return false;
    }
  }
  return true;
}

bool ParallelCommandGroup::RunsWhenDisabled() const {
  return m_runWhenDisabled;
}

Command::InterruptionBehavior ParallelCommandGroup::GetInterruptionBehavior()
    const {
  return m_interruptBehavior;
}

void ParallelCommandGroup::AddCommands(
<<<<<<< HEAD
    std::vector<std::shared_ptr<Command>>&& commands) {
  for (auto&& command : commands) {
    if (!RequireUngrouped(*command)) {
      return;
    }
  }
=======
    std::vector<std::unique_ptr<Command>>&& commands) {
  CommandScheduler::GetInstance().RequireUngrouped(commands);
>>>>>>> 350b0e9c

  if (isRunning) {
    throw FRC_MakeError(frc::err::CommandIllegalUse,
                        "Commands cannot be added to a CommandGroup "
                        "while the group is running");
  }

  for (auto&& command : commands) {
    if (RequirementsDisjoint(this, command.get())) {
      command->SetComposed(true);
      AddRequirements(command->GetRequirements());
      m_runWhenDisabled &= command->RunsWhenDisabled();
      if (command->GetInterruptionBehavior() ==
          Command::InterruptionBehavior::kCancelSelf) {
        m_interruptBehavior = Command::InterruptionBehavior::kCancelSelf;
      }
      m_commands.emplace_back(std::move(command), false);
    } else {
      throw FRC_MakeError(frc::err::CommandIllegalUse,
                          "Multiple commands in a parallel group cannot "
                          "require the same subsystems");
    }
  }
}<|MERGE_RESOLUTION|>--- conflicted
+++ resolved
@@ -62,17 +62,8 @@
 }
 
 void ParallelCommandGroup::AddCommands(
-<<<<<<< HEAD
     std::vector<std::shared_ptr<Command>>&& commands) {
-  for (auto&& command : commands) {
-    if (!RequireUngrouped(*command)) {
-      return;
-    }
-  }
-=======
-    std::vector<std::unique_ptr<Command>>&& commands) {
   CommandScheduler::GetInstance().RequireUngrouped(commands);
->>>>>>> 350b0e9c
 
   if (isRunning) {
     throw FRC_MakeError(frc::err::CommandIllegalUse,

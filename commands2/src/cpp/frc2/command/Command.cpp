// Copyright (c) FIRST and other WPILib contributors.
// Open Source Software; you can modify and/or share it under the terms of
// the WPILib BSD license file in the root directory of this project.

#include "frc2/command/Command.h"

#include "frc2/command/CommandHelper.h"
#include "frc2/command/CommandScheduler.h"
#include "frc2/command/ConditionalCommand.h"
#include "frc2/command/InstantCommand.h"
#include "frc2/command/ParallelCommandGroup.h"
#include "frc2/command/ParallelDeadlineGroup.h"
#include "frc2/command/ParallelRaceGroup.h"
#include "frc2/command/PerpetualCommand.h"
#include "frc2/command/RepeatCommand.h"
#include "frc2/command/SequentialCommandGroup.h"
#include "frc2/command/WaitCommand.h"
#include "frc2/command/WaitUntilCommand.h"
#include "frc2/command/WrapperCommand.h"

#include <src/helpers.h>

using namespace frc2;

Command::~Command() {
  // CommandScheduler::GetInstance().Cancel(this);
}

<<<<<<< HEAD
// Command& Command::operator=(const Command& rhs) {
//   m_isGrouped = false;
//   return *this;
// }
=======
Command& Command::operator=(const Command& rhs) {
  m_isComposed = false;
  return *this;
}
>>>>>>> 350b0e9c

void Command::Initialize() {}
void Command::Execute() {}
void Command::End(bool interrupted) {}

/*
CommandPtr Command::WithTimeout(units::second_t duration) && {
  return std::move(*this).ToPtr().WithTimeout(duration);
}
*/

/*
CommandPtr Command::Until(std::function<bool()> condition) && {
  return std::move(*this).ToPtr().Until(std::move(condition));
}
*/

/*
CommandPtr Command::IgnoringDisable(bool doesRunWhenDisabled) && {
  return std::move(*this).ToPtr().IgnoringDisable(doesRunWhenDisabled);
}
*/

/*
CommandPtr Command::WithInterruptBehavior(
    InterruptionBehavior interruptBehavior) && {
  return std::move(*this).ToPtr().WithInterruptBehavior(interruptBehavior);
}
*/

/*
CommandPtr Command::WithInterrupt(std::function<bool()> condition) && {
  return std::move(*this).ToPtr().Until(std::move(condition));
}
*/

/*
CommandPtr Command::BeforeStarting(
    std::function<void()> toRun,
    std::initializer_list<Subsystem*> requirements) && {
  return std::move(*this).BeforeStarting(
      std::move(toRun), {requirements.begin(), requirements.end()});
}
*/

/*
CommandPtr Command::BeforeStarting(
    std::function<void()> toRun, std::span<Subsystem* const> requirements) && {
  return std::move(*this).ToPtr().BeforeStarting(std::move(toRun),
                                                 requirements);
}
*/

/*
CommandPtr Command::AndThen(std::function<void()> toRun,
                            std::initializer_list<Subsystem*> requirements) && {
  return std::move(*this).AndThen(std::move(toRun),
                                  {requirements.begin(), requirements.end()});
}
*/

/*
CommandPtr Command::AndThen(std::function<void()> toRun,
                            std::span<Subsystem* const> requirements) && {
  return std::move(*this).ToPtr().AndThen(std::move(toRun), requirements);
}
*/

/*
PerpetualCommand Command::Perpetually() && {
  WPI_IGNORE_DEPRECATED
  return PerpetualCommand(std::move(*this).TransferOwnership());
  WPI_UNIGNORE_DEPRECATED
}
*/

/*
CommandPtr Command::Repeatedly() && {
  return std::move(*this).ToPtr().Repeatedly();
}
*/

/*
CommandPtr Command::AsProxy() && {
  return std::move(*this).ToPtr().AsProxy();
}
*/

/*
CommandPtr Command::Unless(std::function<bool()> condition) && {
  return std::move(*this).ToPtr().Unless(std::move(condition));
}
*/

/*
CommandPtr Command::FinallyDo(std::function<void(bool)> end) && {
  return std::move(*this).ToPtr().FinallyDo(std::move(end));
}
*/

/*
CommandPtr Command::HandleInterrupt(std::function<void(void)> handler) && {
  return std::move(*this).ToPtr().HandleInterrupt(std::move(handler));
}
*/

<<<<<<< HEAD
void frc2::Command_Schedule(std::shared_ptr<Command> self) {
  CommandScheduler::GetInstance().Schedule(self);
=======
CommandPtr Command::WithName(std::string_view name) && {
  return std::move(*this).ToPtr().WithName(name);
}

void Command::Schedule() {
  CommandScheduler::GetInstance().Schedule(this);
>>>>>>> 350b0e9c
}

void Command::Cancel() {
  CommandScheduler::GetInstance().Cancel(this);
}

bool Command::IsScheduled() {
  return CommandScheduler::GetInstance().IsScheduled(this);
}

bool Command::HasRequirement(Subsystem* requirement) const {
  bool hasRequirement = false;
  for (auto&& subsystem : GetRequirements()) {
    hasRequirement |= requirement == subsystem.get();
  }
  return hasRequirement;
}

std::string Command::GetName() const {
  return GetTypeName(this);
}

void Command::SetName(std::string_view name) {}

bool Command::IsComposed() const {
  return m_isComposed;
}

void Command::SetComposed(bool isComposed) {
  m_isComposed = isComposed;
}

bool Command::IsGrouped() const {
  return IsComposed();
}

void Command::SetGrouped(bool grouped) {
  SetComposed(grouped);
}

namespace frc2 {
bool RequirementsDisjoint(Command* first, Command* second) {
  bool disjoint = true;
  auto&& requirements = second->GetRequirements();
  for (auto&& requirement : first->GetRequirements()) {
    // disjoint &= requirements.count(requirement) == requirements.end();
    disjoint &= requirements.count(requirement) == 0;
  }
  return disjoint;
}
}  // namespace frc2<|MERGE_RESOLUTION|>--- conflicted
+++ resolved
@@ -26,17 +26,10 @@
   // CommandScheduler::GetInstance().Cancel(this);
 }
 
-<<<<<<< HEAD
 // Command& Command::operator=(const Command& rhs) {
-//   m_isGrouped = false;
+//   m_isComposed = false;
 //   return *this;
 // }
-=======
-Command& Command::operator=(const Command& rhs) {
-  m_isComposed = false;
-  return *this;
-}
->>>>>>> 350b0e9c
 
 void Command::Initialize() {}
 void Command::Execute() {}
@@ -143,17 +136,14 @@
 }
 */
 
-<<<<<<< HEAD
-void frc2::Command_Schedule(std::shared_ptr<Command> self) {
-  CommandScheduler::GetInstance().Schedule(self);
-=======
+/*
 CommandPtr Command::WithName(std::string_view name) && {
   return std::move(*this).ToPtr().WithName(name);
 }
+*/
 
-void Command::Schedule() {
-  CommandScheduler::GetInstance().Schedule(this);
->>>>>>> 350b0e9c
+void frc2::Command_Schedule(std::shared_ptr<Command> self) {
+  CommandScheduler::GetInstance().Schedule(self);
 }
 
 void Command::Cancel() {

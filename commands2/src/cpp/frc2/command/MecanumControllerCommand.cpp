// Copyright (c) FIRST and other WPILib contributors.
// Open Source Software; you can modify and/or share it under the terms of
// the WPILib BSD license file in the root directory of this project.

#include "frc2/command/MecanumControllerCommand.h"

#include <utility>

using namespace frc2;

MecanumControllerCommand::MecanumControllerCommand(
    frc::Trajectory trajectory, std::function<frc::Pose2d()> pose,
    frc::SimpleMotorFeedforward<units::meters> feedforward,
    frc::MecanumDriveKinematics kinematics, frc2::PIDController xController,
    frc2::PIDController yController,
    frc::ProfiledPIDController<units::radians> thetaController,
    std::function<frc::Rotation2d()> desiredRotation,
    units::meters_per_second_t maxWheelVelocity,
    std::function<frc::MecanumDriveWheelSpeeds()> currentWheelSpeeds,
    frc2::PIDController frontLeftController,
    frc2::PIDController rearLeftController,
    frc2::PIDController frontRightController,
    frc2::PIDController rearRightController,
    std::function<void(units::volt_t, units::volt_t, units::volt_t,
                       units::volt_t)>
        output,
    std::initializer_list<std::shared_ptr<Subsystem>> requirements)
    : m_trajectory(std::move(trajectory)),
      m_pose(std::move(pose)),
      m_feedforward(feedforward),
      m_kinematics(kinematics),
      m_controller(xController, yController, thetaController),
      m_desiredRotation(std::move(desiredRotation)),
      m_maxWheelVelocity(maxWheelVelocity),
      m_frontLeftController(
          std::make_unique<frc2::PIDController>(frontLeftController)),
      m_rearLeftController(
          std::make_unique<frc2::PIDController>(rearLeftController)),
      m_frontRightController(
          std::make_unique<frc2::PIDController>(frontRightController)),
      m_rearRightController(
          std::make_unique<frc2::PIDController>(rearRightController)),
      m_currentWheelSpeeds(std::move(currentWheelSpeeds)),
      m_outputVolts(std::move(output)),
      m_usePID(true) {
  AddRequirements(requirements);
}

MecanumControllerCommand::MecanumControllerCommand(
    frc::Trajectory trajectory, std::function<frc::Pose2d()> pose,
    frc::SimpleMotorFeedforward<units::meters> feedforward,
    frc::MecanumDriveKinematics kinematics, frc2::PIDController xController,
    frc2::PIDController yController,
    frc::ProfiledPIDController<units::radians> thetaController,
    units::meters_per_second_t maxWheelVelocity,
    std::function<frc::MecanumDriveWheelSpeeds()> currentWheelSpeeds,
    frc2::PIDController frontLeftController,
    frc2::PIDController rearLeftController,
    frc2::PIDController frontRightController,
    frc2::PIDController rearRightController,
    std::function<void(units::volt_t, units::volt_t, units::volt_t,
                       units::volt_t)>
        output,
    std::initializer_list<std::shared_ptr<Subsystem>> requirements)
    : m_trajectory(std::move(trajectory)),
      m_pose(std::move(pose)),
      m_feedforward(feedforward),
      m_kinematics(kinematics),
      m_controller(xController, yController, thetaController),
      m_maxWheelVelocity(maxWheelVelocity),
      m_frontLeftController(
          std::make_unique<frc2::PIDController>(frontLeftController)),
      m_rearLeftController(
          std::make_unique<frc2::PIDController>(rearLeftController)),
      m_frontRightController(
          std::make_unique<frc2::PIDController>(frontRightController)),
      m_rearRightController(
          std::make_unique<frc2::PIDController>(rearRightController)),
      m_currentWheelSpeeds(std::move(currentWheelSpeeds)),
      m_outputVolts(std::move(output)),
      m_usePID(true) {
  AddRequirements(requirements);
}

MecanumControllerCommand::MecanumControllerCommand(
    frc::Trajectory trajectory, std::function<frc::Pose2d()> pose,
    frc::SimpleMotorFeedforward<units::meters> feedforward,
    frc::MecanumDriveKinematics kinematics, frc2::PIDController xController,
    frc2::PIDController yController,
    frc::ProfiledPIDController<units::radians> thetaController,
    std::function<frc::Rotation2d()> desiredRotation,
    units::meters_per_second_t maxWheelVelocity,
    std::function<frc::MecanumDriveWheelSpeeds()> currentWheelSpeeds,
    frc2::PIDController frontLeftController,
    frc2::PIDController rearLeftController,
    frc2::PIDController frontRightController,
    frc2::PIDController rearRightController,
    std::function<void(units::volt_t, units::volt_t, units::volt_t,
                       units::volt_t)>
        output,
<<<<<<< HEAD
    std::span<std::shared_ptr<Subsystem>> requirements)
=======
    std::span<Subsystem* const> requirements)
>>>>>>> 69f6a337
    : m_trajectory(std::move(trajectory)),
      m_pose(std::move(pose)),
      m_feedforward(feedforward),
      m_kinematics(kinematics),
      m_controller(xController, yController, thetaController),
      m_desiredRotation(std::move(desiredRotation)),
      m_maxWheelVelocity(maxWheelVelocity),
      m_frontLeftController(
          std::make_unique<frc2::PIDController>(frontLeftController)),
      m_rearLeftController(
          std::make_unique<frc2::PIDController>(rearLeftController)),
      m_frontRightController(
          std::make_unique<frc2::PIDController>(frontRightController)),
      m_rearRightController(
          std::make_unique<frc2::PIDController>(rearRightController)),
      m_currentWheelSpeeds(std::move(currentWheelSpeeds)),
      m_outputVolts(std::move(output)),
      m_usePID(true) {
  AddRequirements(requirements);
}

MecanumControllerCommand::MecanumControllerCommand(
    frc::Trajectory trajectory, std::function<frc::Pose2d()> pose,
    frc::SimpleMotorFeedforward<units::meters> feedforward,
    frc::MecanumDriveKinematics kinematics, frc2::PIDController xController,
    frc2::PIDController yController,
    frc::ProfiledPIDController<units::radians> thetaController,
    units::meters_per_second_t maxWheelVelocity,
    std::function<frc::MecanumDriveWheelSpeeds()> currentWheelSpeeds,
    frc2::PIDController frontLeftController,
    frc2::PIDController rearLeftController,
    frc2::PIDController frontRightController,
    frc2::PIDController rearRightController,
    std::function<void(units::volt_t, units::volt_t, units::volt_t,
                       units::volt_t)>
        output,
<<<<<<< HEAD
    std::span<std::shared_ptr<Subsystem>> requirements)
=======
    std::span<Subsystem* const> requirements)
>>>>>>> 69f6a337
    : m_trajectory(std::move(trajectory)),
      m_pose(std::move(pose)),
      m_feedforward(feedforward),
      m_kinematics(kinematics),
      m_controller(xController, yController, thetaController),
      m_maxWheelVelocity(maxWheelVelocity),
      m_frontLeftController(
          std::make_unique<frc2::PIDController>(frontLeftController)),
      m_rearLeftController(
          std::make_unique<frc2::PIDController>(rearLeftController)),
      m_frontRightController(
          std::make_unique<frc2::PIDController>(frontRightController)),
      m_rearRightController(
          std::make_unique<frc2::PIDController>(rearRightController)),
      m_currentWheelSpeeds(std::move(currentWheelSpeeds)),
      m_outputVolts(std::move(output)),
      m_usePID(true) {
  AddRequirements(requirements);
}

MecanumControllerCommand::MecanumControllerCommand(
    frc::Trajectory trajectory, std::function<frc::Pose2d()> pose,
    frc::MecanumDriveKinematics kinematics, frc2::PIDController xController,
    frc2::PIDController yController,
    frc::ProfiledPIDController<units::radians> thetaController,
    std::function<frc::Rotation2d()> desiredRotation,
    units::meters_per_second_t maxWheelVelocity,
    std::function<void(units::meters_per_second_t, units::meters_per_second_t,
                       units::meters_per_second_t, units::meters_per_second_t)>
        output,
    std::initializer_list<std::shared_ptr<Subsystem>> requirements)
    : m_trajectory(std::move(trajectory)),
      m_pose(std::move(pose)),
      m_kinematics(kinematics),
      m_controller(xController, yController, thetaController),
      m_desiredRotation(std::move(desiredRotation)),
      m_maxWheelVelocity(maxWheelVelocity),
      m_outputVel(std::move(output)),
      m_usePID(false) {
  AddRequirements(requirements);
}

MecanumControllerCommand::MecanumControllerCommand(
    frc::Trajectory trajectory, std::function<frc::Pose2d()> pose,
    frc::MecanumDriveKinematics kinematics, frc2::PIDController xController,
    frc2::PIDController yController,
    frc::ProfiledPIDController<units::radians> thetaController,
    units::meters_per_second_t maxWheelVelocity,
    std::function<void(units::meters_per_second_t, units::meters_per_second_t,
                       units::meters_per_second_t, units::meters_per_second_t)>
        output,
    std::initializer_list<std::shared_ptr<Subsystem>> requirements)
    : m_trajectory(std::move(trajectory)),
      m_pose(std::move(pose)),
      m_kinematics(kinematics),
      m_controller(xController, yController, thetaController),
      m_maxWheelVelocity(maxWheelVelocity),
      m_outputVel(std::move(output)),
      m_usePID(false) {
  AddRequirements(requirements);
}

MecanumControllerCommand::MecanumControllerCommand(
    frc::Trajectory trajectory, std::function<frc::Pose2d()> pose,
    frc::MecanumDriveKinematics kinematics, frc2::PIDController xController,
    frc2::PIDController yController,
    frc::ProfiledPIDController<units::radians> thetaController,
    std::function<frc::Rotation2d()> desiredRotation,
    units::meters_per_second_t maxWheelVelocity,
    std::function<void(units::meters_per_second_t, units::meters_per_second_t,
                       units::meters_per_second_t, units::meters_per_second_t)>
        output,
<<<<<<< HEAD
    std::span<std::shared_ptr<Subsystem>> requirements)
=======
    std::span<Subsystem* const> requirements)
>>>>>>> 69f6a337
    : m_trajectory(std::move(trajectory)),
      m_pose(std::move(pose)),
      m_kinematics(kinematics),
      m_controller(xController, yController, thetaController),
      m_desiredRotation(std::move(desiredRotation)),
      m_maxWheelVelocity(maxWheelVelocity),
      m_outputVel(std::move(output)),
      m_usePID(false) {
  AddRequirements(requirements);
}

MecanumControllerCommand::MecanumControllerCommand(
    frc::Trajectory trajectory, std::function<frc::Pose2d()> pose,
    frc::MecanumDriveKinematics kinematics, frc2::PIDController xController,
    frc2::PIDController yController,
    frc::ProfiledPIDController<units::radians> thetaController,
    units::meters_per_second_t maxWheelVelocity,
    std::function<void(units::meters_per_second_t, units::meters_per_second_t,
                       units::meters_per_second_t, units::meters_per_second_t)>
        output,
<<<<<<< HEAD
    std::span<std::shared_ptr<Subsystem>> requirements)
=======
    std::span<Subsystem* const> requirements)
>>>>>>> 69f6a337
    : m_trajectory(std::move(trajectory)),
      m_pose(std::move(pose)),
      m_kinematics(kinematics),
      m_controller(xController, yController, thetaController),
      m_maxWheelVelocity(maxWheelVelocity),
      m_outputVel(std::move(output)),
      m_usePID(false) {
  AddRequirements(requirements);
}

void MecanumControllerCommand::Initialize() {
  if (m_desiredRotation == nullptr) {
    m_desiredRotation = [&] {
      return m_trajectory.States().back().pose.Rotation();
    };
  }
  m_prevTime = 0_s;
  auto initialState = m_trajectory.Sample(0_s);

  auto initialXVelocity =
      initialState.velocity * initialState.pose.Rotation().Cos();
  auto initialYVelocity =
      initialState.velocity * initialState.pose.Rotation().Sin();

  m_prevSpeeds = m_kinematics.ToWheelSpeeds(
      frc::ChassisSpeeds{initialXVelocity, initialYVelocity, 0_rad_per_s});

  m_timer.Reset();
  m_timer.Start();
  if (m_usePID) {
    m_frontLeftController->Reset();
    m_rearLeftController->Reset();
    m_frontRightController->Reset();
    m_rearRightController->Reset();
  }
}

void MecanumControllerCommand::Execute() {
  auto curTime = m_timer.Get();
  auto dt = curTime - m_prevTime;

  auto m_desiredState = m_trajectory.Sample(curTime);

  auto targetChassisSpeeds =
      m_controller.Calculate(m_pose(), m_desiredState, m_desiredRotation());
  auto targetWheelSpeeds = m_kinematics.ToWheelSpeeds(targetChassisSpeeds);

  targetWheelSpeeds.Desaturate(m_maxWheelVelocity);

  auto frontLeftSpeedSetpoint = targetWheelSpeeds.frontLeft;
  auto rearLeftSpeedSetpoint = targetWheelSpeeds.rearLeft;
  auto frontRightSpeedSetpoint = targetWheelSpeeds.frontRight;
  auto rearRightSpeedSetpoint = targetWheelSpeeds.rearRight;

  if (m_usePID) {
    auto frontLeftFeedforward = m_feedforward.Calculate(
        frontLeftSpeedSetpoint,
        (frontLeftSpeedSetpoint - m_prevSpeeds.frontLeft) / dt);

    auto rearLeftFeedforward = m_feedforward.Calculate(
        rearLeftSpeedSetpoint,
        (rearLeftSpeedSetpoint - m_prevSpeeds.rearLeft) / dt);

    auto frontRightFeedforward = m_feedforward.Calculate(
        frontRightSpeedSetpoint,
        (frontRightSpeedSetpoint - m_prevSpeeds.frontRight) / dt);

    auto rearRightFeedforward = m_feedforward.Calculate(
        rearRightSpeedSetpoint,
        (rearRightSpeedSetpoint - m_prevSpeeds.rearRight) / dt);

    auto frontLeftOutput = units::volt_t{m_frontLeftController->Calculate(
                               m_currentWheelSpeeds().frontLeft.value(),
                               frontLeftSpeedSetpoint.value())} +
                           frontLeftFeedforward;
    auto rearLeftOutput = units::volt_t{m_rearLeftController->Calculate(
                              m_currentWheelSpeeds().rearLeft.value(),
                              rearLeftSpeedSetpoint.value())} +
                          rearLeftFeedforward;
    auto frontRightOutput = units::volt_t{m_frontRightController->Calculate(
                                m_currentWheelSpeeds().frontRight.value(),
                                frontRightSpeedSetpoint.value())} +
                            frontRightFeedforward;
    auto rearRightOutput = units::volt_t{m_rearRightController->Calculate(
                               m_currentWheelSpeeds().rearRight.value(),
                               rearRightSpeedSetpoint.value())} +
                           rearRightFeedforward;

    m_outputVolts(frontLeftOutput, rearLeftOutput, frontRightOutput,
                  rearRightOutput);
  } else {
    m_outputVel(frontLeftSpeedSetpoint, rearLeftSpeedSetpoint,
                frontRightSpeedSetpoint, rearRightSpeedSetpoint);

    m_prevTime = curTime;
    m_prevSpeeds = targetWheelSpeeds;
  }
}

void MecanumControllerCommand::End(bool interrupted) {
  m_timer.Stop();
}

bool MecanumControllerCommand::IsFinished() {
  return m_timer.HasElapsed(m_trajectory.TotalTime());
}<|MERGE_RESOLUTION|>--- conflicted
+++ resolved
@@ -98,11 +98,7 @@
     std::function<void(units::volt_t, units::volt_t, units::volt_t,
                        units::volt_t)>
         output,
-<<<<<<< HEAD
     std::span<std::shared_ptr<Subsystem>> requirements)
-=======
-    std::span<Subsystem* const> requirements)
->>>>>>> 69f6a337
     : m_trajectory(std::move(trajectory)),
       m_pose(std::move(pose)),
       m_feedforward(feedforward),
@@ -139,11 +135,7 @@
     std::function<void(units::volt_t, units::volt_t, units::volt_t,
                        units::volt_t)>
         output,
-<<<<<<< HEAD
     std::span<std::shared_ptr<Subsystem>> requirements)
-=======
-    std::span<Subsystem* const> requirements)
->>>>>>> 69f6a337
     : m_trajectory(std::move(trajectory)),
       m_pose(std::move(pose)),
       m_feedforward(feedforward),
@@ -216,11 +208,7 @@
     std::function<void(units::meters_per_second_t, units::meters_per_second_t,
                        units::meters_per_second_t, units::meters_per_second_t)>
         output,
-<<<<<<< HEAD
     std::span<std::shared_ptr<Subsystem>> requirements)
-=======
-    std::span<Subsystem* const> requirements)
->>>>>>> 69f6a337
     : m_trajectory(std::move(trajectory)),
       m_pose(std::move(pose)),
       m_kinematics(kinematics),
@@ -241,11 +229,7 @@
     std::function<void(units::meters_per_second_t, units::meters_per_second_t,
                        units::meters_per_second_t, units::meters_per_second_t)>
         output,
-<<<<<<< HEAD
     std::span<std::shared_ptr<Subsystem>> requirements)
-=======
-    std::span<Subsystem* const> requirements)
->>>>>>> 69f6a337
     : m_trajectory(std::move(trajectory)),
       m_pose(std::move(pose)),
       m_kinematics(kinematics),

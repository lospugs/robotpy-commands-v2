// Copyright (c) FIRST and other WPILib contributors.
// Open Source Software; you can modify and/or share it under the terms of
// the WPILib BSD license file in the root directory of this project.

#pragma once

#ifdef _WIN32
#pragma warning(push)
#pragma warning(disable : 4521)
#endif

#include <limits>
#include <memory>
#include <span>
#include <type_traits>
#include <utility>
#include <vector>

#include "frc2/command/CommandGroupBase.h"
#include "frc2/command/CommandHelper.h"

namespace frc2 {

const size_t invalid_index = std::numeric_limits<size_t>::max();

/**
 * A command composition that runs a list of commands in sequence.
 *
<<<<<<< HEAD
 * <p>As a rule, CommandGroups require the union of the requirements of their
 * component commands.
=======
 * <p>The rules for command compositions apply: command instances that are
 * passed to it are owned by the composition and cannot be added to any other
 * composition or scheduled individually, and the composition requires all
 * subsystems its components require.
 *
 * This class is provided by the NewCommands VendorDep
>>>>>>> 350b0e9c
 */
class SequentialCommandGroup
    : public CommandGroupBase {
 public:
  /**
   * Creates a new SequentialCommandGroup. The given commands will be run
   * sequentially, with the composition finishing when the last command
   * finishes.
   *
   * @param commands the commands to include in this composition.
   */
  explicit SequentialCommandGroup(
      std::vector<std::shared_ptr<Command>>&& commands);

  /**
   * Creates a new SequentialCommandGroup. The given commands will be run
   * sequentially, with the composition finishing when the last command
   * finishes.
   *
   * @param commands the commands to include in this composition.
   */
  template <class... Types,
            typename = std::enable_if_t<std::conjunction_v<
                std::is_base_of<Command, std::remove_reference_t<Types>>...>>>
  explicit SequentialCommandGroup(Types&&... commands) {
    AddCommands(std::forward<Types>(commands)...);
  }

  SequentialCommandGroup(SequentialCommandGroup&& other) = default;

  // No copy constructors for command groups
  SequentialCommandGroup(const SequentialCommandGroup&) = delete;

  // Prevent template expansion from emulating copy ctor
  SequentialCommandGroup(SequentialCommandGroup&) = delete;

  template <class... Types,
            typename = std::enable_if_t<std::conjunction_v<
                std::is_base_of<Command, std::remove_reference_t<Types>>...>>>
  void AddCommands(Types&&... commands) {
    std::vector<std::shared_ptr<Command>> foo;
    ((void)foo.emplace_back(std::make_shared<std::remove_reference_t<Types>>(
         std::forward<Types>(commands))),
     ...);
    AddCommands(std::move(foo));
  }

  void Initialize() final;

  void Execute() final;

  void End(bool interrupted) final;

  bool IsFinished() final;

  bool RunsWhenDisabled() const override;

<<<<<<< HEAD
 public:
  void AddCommands(std::vector<std::shared_ptr<Command>>&& commands) final;
=======
  Command::InterruptionBehavior GetInterruptionBehavior() const override;

  void InitSendable(wpi::SendableBuilder& builder) override;

>>>>>>> 350b0e9c
 private:

  wpi::SmallVector<std::shared_ptr<Command>, 4> m_commands;
  size_t m_currentCommandIndex{invalid_index};
  bool m_runWhenDisabled{true};
  Command::InterruptionBehavior m_interruptBehavior{
      Command::InterruptionBehavior::kCancelIncoming};
};

}  // namespace frc2

#ifdef _WIN32
#pragma warning(pop)
#endif<|MERGE_RESOLUTION|>--- conflicted
+++ resolved
@@ -26,17 +26,10 @@
 /**
  * A command composition that runs a list of commands in sequence.
  *
-<<<<<<< HEAD
- * <p>As a rule, CommandGroups require the union of the requirements of their
- * component commands.
-=======
  * <p>The rules for command compositions apply: command instances that are
  * passed to it are owned by the composition and cannot be added to any other
  * composition or scheduled individually, and the composition requires all
  * subsystems its components require.
- *
- * This class is provided by the NewCommands VendorDep
->>>>>>> 350b0e9c
  */
 class SequentialCommandGroup
     : public CommandGroupBase {
@@ -94,15 +87,13 @@
 
   bool RunsWhenDisabled() const override;
 
-<<<<<<< HEAD
- public:
-  void AddCommands(std::vector<std::shared_ptr<Command>>&& commands) final;
-=======
   Command::InterruptionBehavior GetInterruptionBehavior() const override;
 
   void InitSendable(wpi::SendableBuilder& builder) override;
 
->>>>>>> 350b0e9c
+ public:
+  void AddCommands(std::vector<std::shared_ptr<Command>>&& commands) final;
+
  private:
 
   wpi::SmallVector<std::shared_ptr<Command>, 4> m_commands;

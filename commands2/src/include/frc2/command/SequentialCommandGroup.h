// Copyright (c) FIRST and other WPILib contributors.
// Open Source Software; you can modify and/or share it under the terms of
// the WPILib BSD license file in the root directory of this project.

#pragma once

#ifdef _WIN32
#pragma warning(push)
#pragma warning(disable : 4521)
#endif

#include <limits>
#include <memory>
#include <type_traits>
#include <utility>
#include <vector>

#include <wpi/span.h>

#include "frc2/command/CommandGroupBase.h"
#include "frc2/command/CommandHelper.h"

namespace frc2 {

const size_t invalid_index = std::numeric_limits<size_t>::max();

/**
 * A CommandGroups that runs a list of commands in sequence.
 *
 * <p>As a rule, CommandGroups require the union of the requirements of their
 * component commands.
 */
class SequentialCommandGroup
    : public CommandGroupBase {
 public:
  /**
   * Creates a new SequentialCommandGroup.  The given commands will be run
   * sequentially, with the CommandGroup finishing when the last command
   * finishes.
   *
   * @param commands the commands to include in this group.
   */
  explicit SequentialCommandGroup(
      std::vector<std::shared_ptr<Command>>&& commands);

  /**
   * Creates a new SequentialCommandGroup.  The given commands will be run
   * sequentially, with the CommandGroup finishing when the last command
   * finishes.
   *
   * @param commands the commands to include in this group.
   */
  template <class... Types,
            typename = std::enable_if_t<std::conjunction_v<
                std::is_base_of<Command, std::remove_reference_t<Types>>...>>>
  explicit SequentialCommandGroup(Types&&... commands) {
    AddCommands(std::forward<Types>(commands)...);
  }

  SequentialCommandGroup(SequentialCommandGroup&& other) = default;

  // No copy constructors for command groups
  SequentialCommandGroup(const SequentialCommandGroup&) = delete;

  // Prevent template expansion from emulating copy ctor
  SequentialCommandGroup(SequentialCommandGroup&) = delete;

  template <class... Types,
            typename = std::enable_if_t<std::conjunction_v<
                std::is_base_of<Command, std::remove_reference_t<Types>>...>>>
  void AddCommands(Types&&... commands) {
    std::vector<std::shared_ptr<Command>> foo;
    ((void)foo.emplace_back(std::make_shared<std::remove_reference_t<Types>>(
         std::forward<Types>(commands))),
     ...);
    AddCommands(std::move(foo));
  }

  void Initialize() override;

  void Execute() override;

  void End(bool interrupted) override;

  bool IsFinished() override;

  bool RunsWhenDisabled() const override;

<<<<<<< HEAD
 public:
  void AddCommands(std::vector<std::shared_ptr<Command>>&& commands) final;
=======
  SequentialCommandGroup BeforeStarting(
      std::function<void()> toRun,
      wpi::span<Subsystem* const> requirements = {}) &&
      override;

  SequentialCommandGroup AndThen(
      std::function<void()> toRun,
      wpi::span<Subsystem* const> requirements = {}) &&
      override;

>>>>>>> 6e2df4e4
 private:
  wpi::SmallVector<std::shared_ptr<Command>, 4> m_commands;
  size_t m_currentCommandIndex{invalid_index};
  bool m_runWhenDisabled{true};
};
}  // namespace frc2

#ifdef _WIN32
#pragma warning(pop)
#endif<|MERGE_RESOLUTION|>--- conflicted
+++ resolved
@@ -86,26 +86,32 @@
 
   bool RunsWhenDisabled() const override;
 
-<<<<<<< HEAD
+  // std::shared_ptr<Subsystem> BeforeStarting(
+  //     std::function<void()> toRun,
+  //     wpi::span<std::shared_ptr<Subsystem>> requirements = {})
+  //     override;
+
+  // std::shared_ptr<Subsystem> AndThen(
+  //     std::function<void()> toRun,
+  //     wpi::span<std::shared_ptr<Subsystem>> requirements = {})
+  //     override;
+
  public:
   void AddCommands(std::vector<std::shared_ptr<Command>>&& commands) final;
-=======
-  SequentialCommandGroup BeforeStarting(
-      std::function<void()> toRun,
-      wpi::span<Subsystem* const> requirements = {}) &&
-      override;
 
-  SequentialCommandGroup AndThen(
-      std::function<void()> toRun,
-      wpi::span<Subsystem* const> requirements = {}) &&
-      override;
-
->>>>>>> 6e2df4e4
- private:
   wpi::SmallVector<std::shared_ptr<Command>, 4> m_commands;
   size_t m_currentCommandIndex{invalid_index};
   bool m_runWhenDisabled{true};
 };
+
+
+std::shared_ptr<SequentialCommandGroup> SequentialCommandGroup_BeforeStarting(
+  std::shared_ptr<SequentialCommandGroup> self,
+    std::function<void()> toRun, wpi::span<std::shared_ptr<Subsystem>> requirements);
+std::shared_ptr<SequentialCommandGroup> SequentialCommandGroup_AndThen(
+    std::shared_ptr<SequentialCommandGroup> self,
+    std::function<void()> toRun, wpi::span<std::shared_ptr<Subsystem>> requirements);
+
 }  // namespace frc2
 
 #ifdef _WIN32

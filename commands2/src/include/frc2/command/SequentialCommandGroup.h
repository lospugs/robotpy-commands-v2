// Copyright (c) FIRST and other WPILib contributors.
// Open Source Software; you can modify and/or share it under the terms of
// the WPILib BSD license file in the root directory of this project.

#pragma once

#ifdef _WIN32
#pragma warning(push)
#pragma warning(disable : 4521)
#endif

#include <limits>
#include <memory>
#include <span>
#include <type_traits>
#include <utility>
#include <vector>

#include "frc2/command/CommandGroupBase.h"
#include "frc2/command/CommandHelper.h"

namespace frc2 {

const size_t invalid_index = std::numeric_limits<size_t>::max();

/**
 * A CommandGroups that runs a list of commands in sequence.
 *
 * <p>As a rule, CommandGroups require the union of the requirements of their
 * component commands.
 */
class SequentialCommandGroup
    : public CommandGroupBase {
 public:
  /**
   * Creates a new SequentialCommandGroup.  The given commands will be run
   * sequentially, with the CommandGroup finishing when the last command
   * finishes.
   *
   * @param commands the commands to include in this group.
   */
  explicit SequentialCommandGroup(
      std::vector<std::shared_ptr<Command>>&& commands);

  /**
   * Creates a new SequentialCommandGroup.  The given commands will be run
   * sequentially, with the CommandGroup finishing when the last command
   * finishes.
   *
   * @param commands the commands to include in this group.
   */
  template <class... Types,
            typename = std::enable_if_t<std::conjunction_v<
                std::is_base_of<Command, std::remove_reference_t<Types>>...>>>
  explicit SequentialCommandGroup(Types&&... commands) {
    AddCommands(std::forward<Types>(commands)...);
  }

  SequentialCommandGroup(SequentialCommandGroup&& other) = default;

  // No copy constructors for command groups
  SequentialCommandGroup(const SequentialCommandGroup&) = delete;

  // Prevent template expansion from emulating copy ctor
  SequentialCommandGroup(SequentialCommandGroup&) = delete;

  template <class... Types,
            typename = std::enable_if_t<std::conjunction_v<
                std::is_base_of<Command, std::remove_reference_t<Types>>...>>>
  void AddCommands(Types&&... commands) {
    std::vector<std::shared_ptr<Command>> foo;
    ((void)foo.emplace_back(std::make_shared<std::remove_reference_t<Types>>(
         std::forward<Types>(commands))),
     ...);
    AddCommands(std::move(foo));
  }

  void Initialize() final;

  void Execute() final;

  void End(bool interrupted) final;

  bool IsFinished() final;

  bool RunsWhenDisabled() const override;

<<<<<<< HEAD
  // std::shared_ptr<Subsystem> BeforeStarting(
  //     std::function<void()> toRun,
  //     std::span<std::shared_ptr<Subsystem>> requirements = {})
  //     override;

  // std::shared_ptr<Subsystem> AndThen(
  //     std::function<void()> toRun,
  //     std::span<std::shared_ptr<Subsystem>> requirements = {})
  //     override;

 public:
  void AddCommands(std::vector<std::shared_ptr<Command>>&& commands) final;
=======
 private:
  void AddCommands(std::vector<std::unique_ptr<Command>>&& commands) final;
>>>>>>> 69f6a337

  wpi::SmallVector<std::shared_ptr<Command>, 4> m_commands;
  size_t m_currentCommandIndex{invalid_index};
  bool m_runWhenDisabled{true};
};


std::shared_ptr<SequentialCommandGroup> SequentialCommandGroup_BeforeStarting(
  std::shared_ptr<SequentialCommandGroup> self,
    std::function<void()> toRun, std::span<std::shared_ptr<Subsystem>> requirements);
std::shared_ptr<SequentialCommandGroup> SequentialCommandGroup_AndThen(
    std::shared_ptr<SequentialCommandGroup> self,
    std::function<void()> toRun, std::span<std::shared_ptr<Subsystem>> requirements);

}  // namespace frc2

#ifdef _WIN32
#pragma warning(pop)
#endif<|MERGE_RESOLUTION|>--- conflicted
+++ resolved
@@ -85,37 +85,15 @@
 
   bool RunsWhenDisabled() const override;
 
-<<<<<<< HEAD
-  // std::shared_ptr<Subsystem> BeforeStarting(
-  //     std::function<void()> toRun,
-  //     std::span<std::shared_ptr<Subsystem>> requirements = {})
-  //     override;
-
-  // std::shared_ptr<Subsystem> AndThen(
-  //     std::function<void()> toRun,
-  //     std::span<std::shared_ptr<Subsystem>> requirements = {})
-  //     override;
-
  public:
   void AddCommands(std::vector<std::shared_ptr<Command>>&& commands) final;
-=======
  private:
-  void AddCommands(std::vector<std::unique_ptr<Command>>&& commands) final;
->>>>>>> 69f6a337
 
   wpi::SmallVector<std::shared_ptr<Command>, 4> m_commands;
   size_t m_currentCommandIndex{invalid_index};
   bool m_runWhenDisabled{true};
 };
 
-
-std::shared_ptr<SequentialCommandGroup> SequentialCommandGroup_BeforeStarting(
-  std::shared_ptr<SequentialCommandGroup> self,
-    std::function<void()> toRun, std::span<std::shared_ptr<Subsystem>> requirements);
-std::shared_ptr<SequentialCommandGroup> SequentialCommandGroup_AndThen(
-    std::shared_ptr<SequentialCommandGroup> self,
-    std::function<void()> toRun, std::span<std::shared_ptr<Subsystem>> requirements);
-
 }  // namespace frc2
 
 #ifdef _WIN32

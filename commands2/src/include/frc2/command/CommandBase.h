// Copyright (c) FIRST and other WPILib contributors.
// Open Source Software; you can modify and/or share it under the terms of
// the WPILib BSD license file in the root directory of this project.

#pragma once

#include <initializer_list>
#include <string>
#include <string_view>

#include <wpi/SmallSet.h>
#include <wpi/sendable/Sendable.h>
#include <wpi/sendable/SendableHelper.h>
#include <wpi/span.h>

#include "frc2/command/Command.h"

namespace frc2 {
/**
 * A Sendable base class for Commands.
 */
class CommandBase : public Command,
                    public wpi::Sendable,
                    public wpi::SendableHelper<CommandBase> {
 public:
  /**
   * Adds the specified Subsystem requirements to the command.
   *
   * @param requirements the Subsystem requirements to add
   */
  void AddRequirements(std::initializer_list<std::shared_ptr<Subsystem>> requirements);

  /**
   * Adds the specified Subsystem requirements to the command.
   *
   * @param requirements the Subsystem requirements to add
   */
<<<<<<< HEAD
  void AddRequirements(wpi::ArrayRef<std::shared_ptr<Subsystem>> requirements);

  void AddRequirements(wpi::SmallSet<std::shared_ptr<Subsystem>, 4> requirements);

  wpi::SmallSet<std::shared_ptr<Subsystem>, 4> GetRequirements() const override;
=======
  void AddRequirements(wpi::span<Subsystem* const> requirements);

  /**
   * Adds the specified Subsystem requirements to the command.
   *
   * @param requirements the Subsystem requirements to add
   */
  void AddRequirements(wpi::SmallSet<Subsystem*, 4> requirements);

  /**
   * Adds the specified Subsystem requirement to the command.
   *
   * @param requirement the Subsystem requirement to add
   */
  void AddRequirements(Subsystem* requirement);

  /**
   * Gets the Subsystem requirements of the command.
   *
   * @return the Command's Subsystem requirements
   */
  wpi::SmallSet<Subsystem*, 4> GetRequirements() const override;
>>>>>>> 6e2df4e4

  /**
   * Sets the name of this Command.
   *
   * @param name name
   */
  void SetName(std::string_view name);

  /**
   * Gets the name of this Command.
   *
   * @return Name
   */
  std::string GetName() const override;

  /**
   * Gets the subsystem name of this Command.
   *
   * @return Subsystem name
   */
  std::string GetSubsystem() const;

  /**
   * Sets the subsystem name of this Command.
   *
   * @param subsystem subsystem name
   */
  void SetSubsystem(std::string_view subsystem);

  void InitSendable(wpi::SendableBuilder& builder) override;

 protected:
  CommandBase();
  wpi::SmallSet<std::shared_ptr<Subsystem>, 4> m_requirements;
};
}  // namespace frc2<|MERGE_RESOLUTION|>--- conflicted
+++ resolved
@@ -35,36 +35,28 @@
    *
    * @param requirements the Subsystem requirements to add
    */
-<<<<<<< HEAD
-  void AddRequirements(wpi::ArrayRef<std::shared_ptr<Subsystem>> requirements);
-
-  void AddRequirements(wpi::SmallSet<std::shared_ptr<Subsystem>, 4> requirements);
-
-  wpi::SmallSet<std::shared_ptr<Subsystem>, 4> GetRequirements() const override;
-=======
-  void AddRequirements(wpi::span<Subsystem* const> requirements);
+  void AddRequirements(wpi::span<std::shared_ptr<Subsystem>> requirements);
 
   /**
    * Adds the specified Subsystem requirements to the command.
    *
    * @param requirements the Subsystem requirements to add
    */
-  void AddRequirements(wpi::SmallSet<Subsystem*, 4> requirements);
+  void AddRequirements(wpi::SmallSet<std::shared_ptr<Subsystem>, 4> requirements);
 
   /**
    * Adds the specified Subsystem requirement to the command.
    *
    * @param requirement the Subsystem requirement to add
    */
-  void AddRequirements(Subsystem* requirement);
+  void AddRequirements(std::shared_ptr<Subsystem> requirement);
 
   /**
    * Gets the Subsystem requirements of the command.
    *
    * @return the Command's Subsystem requirements
    */
-  wpi::SmallSet<Subsystem*, 4> GetRequirements() const override;
->>>>>>> 6e2df4e4
+  wpi::SmallSet<std::shared_ptr<Subsystem>, 4> GetRequirements() const override;
 
   /**
    * Sets the name of this Command.
@@ -98,6 +90,7 @@
 
  protected:
   CommandBase();
+ public:
   wpi::SmallSet<std::shared_ptr<Subsystem>, 4> m_requirements;
 };
 }  // namespace frc2
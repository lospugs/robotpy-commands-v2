// Copyright (c) FIRST and other WPILib contributors.
// Open Source Software; you can modify and/or share it under the terms of
// the WPILib BSD license file in the root directory of this project.

#pragma once

#include <functional>
#include <initializer_list>
#include <memory>
#include <span>
#include <string>

#include <units/time.h>
#include <wpi/Demangle.h>
#include <wpi/SmallSet.h>
#include <wpi/deprecated.h>

#include "frc2/command/Subsystem.h"

namespace frc2 {

template <typename T>
std::string GetTypeName(const T& type) {
  return wpi::Demangle(typeid(type).name());
}

class PerpetualCommand;
class ProxyScheduleCommand;

/**
 * A state machine representing a complete action to be performed by the robot.
 * Commands are run by the CommandScheduler, and can be composed into
 * CommandGroups to allow users to build complicated multi-step actions without
 * the need to roll the state machine logic themselves.
 *
 * <p>Commands are run synchronously from the main robot loop; no
 * multithreading is used, unless specified explicitly from the command
 * implementation.
 *
 * @see CommandScheduler
 */
class Command {
 public:
  Command() = default;
  virtual ~Command();

//   Command(const Command&) = default;
//   Command& operator=(const Command& rhs);
//   Command(Command&&) = default;
//   Command& operator=(Command&&) = default;

  /**
   * The initial subroutine of a command.  Called once when the command is
   * initially scheduled.
   */
  virtual void Initialize();

  /**
   * The main body of a command.  Called repeatedly while the command is
   * scheduled.
   */
  virtual void Execute();

  /**
   * The action to take when the command ends.  Called when either the command
   * finishes normally, or when it interrupted/canceled.
   *
   * @param interrupted whether the command was interrupted/canceled
   */
  virtual void End(bool interrupted);

  /**
   * Whether the command has finished.  Once a command finishes, the scheduler
   * will call its end() method and un-schedule it.
   *
   * @return whether the command has finished.
   */
  virtual bool IsFinished() { return false; }

  /**
   * Specifies the set of subsystems used by this command. Two commands cannot
   * use the same subsystem at the same time. If another command is scheduled
   * that shares a requirement, GetInterruptionBehavior() will be checked and
   * followed. If no subsystems are required, return an empty set.
   *
   * <p>Note: it is recommended that user implementations contain the
   * requirements as a field, and return that field here, rather than allocating
   * a new set every time this is called.
   *
   * @return the set of subsystems that are required
   * @see InterruptionBehavior
   */
  virtual wpi::SmallSet<std::shared_ptr<Subsystem>, 4> GetRequirements() const = 0;

  /**
   * An enum describing the command's behavior when another command with a
   * shared requirement is scheduled.
   */
  enum class InterruptionBehavior {
    /**
     * This command ends, End(true) is called, and the incoming command is
     * scheduled normally.
     *
     * <p>This is the default behavior.
     */
    kCancelSelf,
    /** This command continues, and the incoming command is not scheduled. */
    kCancelIncoming
  };

  friend class CommandPtr;

  /**
   * Decorates this command with a timeout.  If the specified timeout is
   * exceeded before the command finishes normally, the command will be
   * interrupted and un-scheduled.  Note that the timeout only applies to the
   * command returned by this method; the calling command is not itself changed.
   *
   * @param duration the timeout duration
   * @return the command with the timeout added
   */
<<<<<<< HEAD
   /*
  virtual ParallelRaceGroup WithTimeout(units::second_t duration) &&;
  */
=======
  [[nodiscard]] CommandPtr WithTimeout(units::second_t duration) &&;
>>>>>>> 69f6a337

  /**
   * Decorates this command with an interrupt condition.  If the specified
   * condition becomes true before the command finishes normally, the command
   * will be interrupted and un-scheduled. Note that this only applies to the
   * command returned by this method; the calling command is not itself changed.
   *
   * @param condition the interrupt condition
   * @return the command with the interrupt condition added
   */
<<<<<<< HEAD
   /*
  virtual ParallelRaceGroup Until(std::function<bool()> condition) &&;
  */
=======
  [[nodiscard]] CommandPtr Until(std::function<bool()> condition) &&;
>>>>>>> 69f6a337

  /**
   * Decorates this command with an interrupt condition.  If the specified
   * condition becomes true before the command finishes normally, the command
   * will be interrupted and un-scheduled. Note that this only applies to the
   * command returned by this method; the calling command is not itself changed.
   *
   * @param condition the interrupt condition
   * @return the command with the interrupt condition added
   * @deprecated Replace with Until()
   */
<<<<<<< HEAD
   /*
  virtual ParallelRaceGroup WithInterrupt(std::function<bool()> condition) &&;
  */
=======
  WPI_DEPRECATED("Replace with Until()")
  [[nodiscard]] CommandPtr WithInterrupt(std::function<bool()> condition) &&;
>>>>>>> 69f6a337

  /**
   * Decorates this command with a runnable to run before this command starts.
   *
   * @param toRun the Runnable to run
   * @param requirements the required subsystems
   * @return the decorated command
   */
<<<<<<< HEAD
   /*
  virtual SequentialCommandGroup BeforeStarting(
=======
  [[nodiscard]] CommandPtr BeforeStarting(
>>>>>>> 69f6a337
      std::function<void()> toRun,
      std::initializer_list<Subsystem*> requirements) &&;
      */

  /**
   * Decorates this command with a runnable to run before this command starts.
   *
   * @param toRun the Runnable to run
   * @param requirements the required subsystems
   * @return the decorated command
   */
<<<<<<< HEAD
   /*
  virtual SequentialCommandGroup BeforeStarting(
      std::function<void()> toRun,
      std::span<Subsystem* const> requirements = {}) &&;
      */
=======
  [[nodiscard]] CommandPtr BeforeStarting(
      std::function<void()> toRun,
      std::span<Subsystem* const> requirements = {}) &&;
>>>>>>> 69f6a337

  /**
   * Decorates this command with a runnable to run after the command finishes.
   *
   * @param toRun the Runnable to run
   * @param requirements the required subsystems
   * @return the decorated command
   */
<<<<<<< HEAD
   /*
  virtual SequentialCommandGroup AndThen(
=======
  [[nodiscard]] CommandPtr AndThen(
>>>>>>> 69f6a337
      std::function<void()> toRun,
      std::initializer_list<Subsystem*> requirements) &&;
      */

  /**
   * Decorates this command with a runnable to run after the command finishes.
   *
   * @param toRun the Runnable to run
   * @param requirements the required subsystems
   * @return the decorated command
   */
<<<<<<< HEAD
   /*
  virtual SequentialCommandGroup AndThen(
      std::function<void()> toRun,
      std::span<Subsystem* const> requirements = {}) &&;
      */
=======
  [[nodiscard]] CommandPtr AndThen(
      std::function<void()> toRun,
      std::span<Subsystem* const> requirements = {}) &&;
>>>>>>> 69f6a337

  /**
   * Decorates this command to run perpetually, ignoring its ordinary end
   * conditions.  The decorated command can still be interrupted or canceled.
   *
   * @return the decorated command
   * @deprecated PerpetualCommand violates the assumption that execute() doesn't
get called after isFinished() returns true -- an assumption that should be
valid. This was unsafe/undefined behavior from the start, and RepeatCommand
provides an easy way to achieve similar end results with slightly different (and
safe) semantics.
   */
  WPI_DEPRECATED(
      "PerpetualCommand violates the assumption that execute() doesn't get "
      "called after isFinished() returns true -- an assumption that should be "
      "valid."
      "This was unsafe/undefined behavior from the start, and RepeatCommand "
      "provides an easy way to achieve similar end results with slightly "
      "different (and safe) semantics.")
  PerpetualCommand Perpetually() &&;

  /**
   * Decorates this command to run repeatedly, restarting it when it ends, until
   * this command is interrupted. The decorated command can still be canceled.
   *
   * @return the decorated command
   */
<<<<<<< HEAD
   /*
  virtual PerpetualCommand Perpetually() &&;
  */
=======
  [[nodiscard]] CommandPtr Repeatedly() &&;
>>>>>>> 69f6a337

  /**
   * Decorates this command to run "by proxy" by wrapping it in a
   * ProxyScheduleCommand. This is useful for "forking off" from command groups
   * when the user does not wish to extend the command's requirements to the
   * entire command group.
   *
   * <p>This overload transfers command ownership to the returned CommandPtr.
   *
   * @return the decorated command
   */
<<<<<<< HEAD
   /*
  virtual ProxyScheduleCommand AsProxy();
  */
=======
  [[nodiscard]] CommandPtr AsProxy() &&;
>>>>>>> 69f6a337

  /**
   * Decorates this command to only run if this condition is not met. If the
   * command is already running and the condition changes to true, the command
   * will not stop running. The requirements of this command will be kept for
   * the new conditonal command.
   *
   * @param condition the condition that will prevent the command from running
   * @return the decorated command
   */
  [[nodiscard]] CommandPtr Unless(std::function<bool()> condition) &&;

  /**
   * Decorates this command to run or stop when disabled.
   *
   * @param doesRunWhenDisabled true to run when disabled.
   * @return the decorated command
   */
<<<<<<< HEAD
  void Schedule();
=======
  [[nodiscard]] CommandPtr IgnoringDisable(bool doesRunWhenDisabled) &&;
>>>>>>> 69f6a337

  /**
   * Decorates this command to run or stop when disabled.
   *
   * @param interruptBehavior true to run when disabled.
   * @return the decorated command
   */
  [[nodiscard]] CommandPtr WithInterruptBehavior(
      Command::InterruptionBehavior interruptBehavior) &&;

  /**
   * Decorates this command with a lambda to call on interrupt or end, following
   * the command's inherent Command::End(bool) method.
   *
   * @param end a lambda accepting a boolean parameter specifying whether the
   * command was interrupted.
   * @return the decorated command
   */
  [[nodiscard]] CommandPtr FinallyDo(std::function<void(bool)> end) &&;

  /**
   * Decorates this command with a lambda to call on interrupt, following the
   * command's inherent Command::End(bool) method.
   *
   * @param handler a lambda to run when the command is interrupted
   * @return the decorated command
   */
  [[nodiscard]] CommandPtr HandleInterrupt(std::function<void()> handler) &&;

  /**
   * Schedules this command.
   */
  void Schedule();

  /**
   * Cancels this command. Will call End(true). Commands will be canceled
   * regardless of interruption behavior.
   */
  void Cancel();

  /**
   * Whether or not the command is currently scheduled.  Note that this does not
   * detect whether the command is being run by a CommandGroup, only whether it
   * is directly being run by the scheduler.
   *
   * @return Whether the command is scheduled.
   */
  bool IsScheduled();

  /**
   * Whether the command requires a given subsystem.  Named "HasRequirement"
   * rather than "requires" to avoid confusion with Command::Requires(Subsystem)
   * -- this may be able to be changed in a few years.
   *
   * @param requirement the subsystem to inquire about
   * @return whether the subsystem is required
   */
  bool HasRequirement(std::shared_ptr<Subsystem> requirement) const;

  /**
   * Whether the command is currently grouped in a command group.  Used as extra
   * insurance to prevent accidental independent use of grouped commands.
   */
  bool IsGrouped() const;

  /**
   * Sets whether the command is currently grouped in a command group.  Can be
   * used to "reclaim" a command if a group is no longer going to use it.  NOT
   * ADVISED!
   */
  void SetGrouped(bool grouped);

  /**
   * Whether the given command should run when the robot is disabled.  Override
   * to return true if the command should run when disabled.
   *
   * @return whether the command should run when the robot is disabled
   */
  virtual bool RunsWhenDisabled() const { return false; }

  /**
   * How the command behaves when another command with a shared requirement is
   * scheduled.
   *
   * @return a variant of InterruptionBehavior, defaulting to kCancelSelf.
   */
  virtual InterruptionBehavior GetInterruptionBehavior() const {
    return InterruptionBehavior::kCancelSelf;
  }

  virtual std::string GetName() const;

 protected:
  /**
   * Transfers ownership of this command to a unique pointer.  Used for
   * decorator methods.
   */
  // virtual std::shared_ptr<Command> TransferOwnership() && = 0;

  bool m_isGrouped = false;
};

/**
 * Checks if two commands have disjoint requirement sets.
 *
 * @param first The first command to check.
 * @param second The second command to check.
 * @return False if first and second share a requirement.
 */
bool RequirementsDisjoint(Command* first, Command* second);

void Command_Schedule(std::shared_ptr<Command> self);
void Command_Schedule(std::shared_ptr<Command> self, bool interruptable);


}  // namespace frc2
<|MERGE_RESOLUTION|>--- conflicted
+++ resolved
@@ -119,13 +119,9 @@
    * @param duration the timeout duration
    * @return the command with the timeout added
    */
-<<<<<<< HEAD
-   /*
-  virtual ParallelRaceGroup WithTimeout(units::second_t duration) &&;
-  */
-=======
+   /*
   [[nodiscard]] CommandPtr WithTimeout(units::second_t duration) &&;
->>>>>>> 69f6a337
+  */
 
   /**
    * Decorates this command with an interrupt condition.  If the specified
@@ -136,13 +132,9 @@
    * @param condition the interrupt condition
    * @return the command with the interrupt condition added
    */
-<<<<<<< HEAD
-   /*
-  virtual ParallelRaceGroup Until(std::function<bool()> condition) &&;
-  */
-=======
+   /*
   [[nodiscard]] CommandPtr Until(std::function<bool()> condition) &&;
->>>>>>> 69f6a337
+  */
 
   /**
    * Decorates this command with an interrupt condition.  If the specified
@@ -154,14 +146,10 @@
    * @return the command with the interrupt condition added
    * @deprecated Replace with Until()
    */
-<<<<<<< HEAD
-   /*
-  virtual ParallelRaceGroup WithInterrupt(std::function<bool()> condition) &&;
-  */
-=======
+   /*
   WPI_DEPRECATED("Replace with Until()")
   [[nodiscard]] CommandPtr WithInterrupt(std::function<bool()> condition) &&;
->>>>>>> 69f6a337
+  */
 
   /**
    * Decorates this command with a runnable to run before this command starts.
@@ -170,12 +158,8 @@
    * @param requirements the required subsystems
    * @return the decorated command
    */
-<<<<<<< HEAD
-   /*
-  virtual SequentialCommandGroup BeforeStarting(
-=======
+   /*
   [[nodiscard]] CommandPtr BeforeStarting(
->>>>>>> 69f6a337
       std::function<void()> toRun,
       std::initializer_list<Subsystem*> requirements) &&;
       */
@@ -187,17 +171,11 @@
    * @param requirements the required subsystems
    * @return the decorated command
    */
-<<<<<<< HEAD
-   /*
-  virtual SequentialCommandGroup BeforeStarting(
-      std::function<void()> toRun,
-      std::span<Subsystem* const> requirements = {}) &&;
-      */
-=======
+   /*
   [[nodiscard]] CommandPtr BeforeStarting(
       std::function<void()> toRun,
       std::span<Subsystem* const> requirements = {}) &&;
->>>>>>> 69f6a337
+      */
 
   /**
    * Decorates this command with a runnable to run after the command finishes.
@@ -206,12 +184,8 @@
    * @param requirements the required subsystems
    * @return the decorated command
    */
-<<<<<<< HEAD
-   /*
-  virtual SequentialCommandGroup AndThen(
-=======
+   /*
   [[nodiscard]] CommandPtr AndThen(
->>>>>>> 69f6a337
       std::function<void()> toRun,
       std::initializer_list<Subsystem*> requirements) &&;
       */
@@ -223,17 +197,11 @@
    * @param requirements the required subsystems
    * @return the decorated command
    */
-<<<<<<< HEAD
-   /*
-  virtual SequentialCommandGroup AndThen(
-      std::function<void()> toRun,
-      std::span<Subsystem* const> requirements = {}) &&;
-      */
-=======
+   /*
   [[nodiscard]] CommandPtr AndThen(
       std::function<void()> toRun,
       std::span<Subsystem* const> requirements = {}) &&;
->>>>>>> 69f6a337
+      */
 
   /**
    * Decorates this command to run perpetually, ignoring its ordinary end
@@ -246,6 +214,7 @@
 provides an easy way to achieve similar end results with slightly different (and
 safe) semantics.
    */
+   /*
   WPI_DEPRECATED(
       "PerpetualCommand violates the assumption that execute() doesn't get "
       "called after isFinished() returns true -- an assumption that should be "
@@ -254,20 +223,7 @@
       "provides an easy way to achieve similar end results with slightly "
       "different (and safe) semantics.")
   PerpetualCommand Perpetually() &&;
-
-  /**
-   * Decorates this command to run repeatedly, restarting it when it ends, until
-   * this command is interrupted. The decorated command can still be canceled.
-   *
-   * @return the decorated command
-   */
-<<<<<<< HEAD
-   /*
-  virtual PerpetualCommand Perpetually() &&;
-  */
-=======
-  [[nodiscard]] CommandPtr Repeatedly() &&;
->>>>>>> 69f6a337
+  */
 
   /**
    * Decorates this command to run "by proxy" by wrapping it in a
@@ -279,13 +235,9 @@
    *
    * @return the decorated command
    */
-<<<<<<< HEAD
-   /*
-  virtual ProxyScheduleCommand AsProxy();
-  */
-=======
+   /*
   [[nodiscard]] CommandPtr AsProxy() &&;
->>>>>>> 69f6a337
+  */
 
   /**
    * Decorates this command to only run if this condition is not met. If the
@@ -296,7 +248,9 @@
    * @param condition the condition that will prevent the command from running
    * @return the decorated command
    */
+   /*
   [[nodiscard]] CommandPtr Unless(std::function<bool()> condition) &&;
+  */
 
   /**
    * Decorates this command to run or stop when disabled.
@@ -304,11 +258,9 @@
    * @param doesRunWhenDisabled true to run when disabled.
    * @return the decorated command
    */
-<<<<<<< HEAD
-  void Schedule();
-=======
+   /*
   [[nodiscard]] CommandPtr IgnoringDisable(bool doesRunWhenDisabled) &&;
->>>>>>> 69f6a337
+  */
 
   /**
    * Decorates this command to run or stop when disabled.
@@ -316,8 +268,10 @@
    * @param interruptBehavior true to run when disabled.
    * @return the decorated command
    */
+   /*
   [[nodiscard]] CommandPtr WithInterruptBehavior(
       Command::InterruptionBehavior interruptBehavior) &&;
+      */
 
   /**
    * Decorates this command with a lambda to call on interrupt or end, following
@@ -327,7 +281,9 @@
    * command was interrupted.
    * @return the decorated command
    */
+   /*
   [[nodiscard]] CommandPtr FinallyDo(std::function<void(bool)> end) &&;
+  */
 
   /**
    * Decorates this command with a lambda to call on interrupt, following the
@@ -336,7 +292,9 @@
    * @param handler a lambda to run when the command is interrupted
    * @return the decorated command
    */
+   /*
   [[nodiscard]] CommandPtr HandleInterrupt(std::function<void()> handler) &&;
+  */
 
   /**
    * Schedules this command.

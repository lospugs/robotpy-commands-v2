--- conflicted
+++ resolved
@@ -70,11 +70,7 @@
                      std::function<Distance_t()> measurementSource,
                      std::function<State()> goalSource,
                      std::function<void(double, State)> useOutput,
-<<<<<<< HEAD
-                     std::span<std::shared_ptr<Subsystem>> requirements = {})
-=======
-                     std::span<Subsystem* const> requirements = {})
->>>>>>> 69f6a337
+                     std::span<std::shared_ptr<Subsystem>> requirements = {})
       : m_controller{controller},
         m_measurement{std::move(measurementSource)},
         m_goal{std::move(goalSource)},
@@ -118,11 +114,7 @@
                      std::function<Distance_t()> measurementSource,
                      std::function<Distance_t()> goalSource,
                      std::function<void(double, State)> useOutput,
-<<<<<<< HEAD
-                     std::span<std::shared_ptr<Subsystem>> requirements = {})
-=======
-                     std::span<Subsystem* const> requirements = {})
->>>>>>> 69f6a337
+                     std::span<std::shared_ptr<Subsystem>> requirements = {})
       : ProfiledPIDCommand(
             controller, measurementSource,
             [goalSource = std::move(goalSource)]() {
@@ -161,11 +153,7 @@
   ProfiledPIDCommand(frc::ProfiledPIDController<Distance> controller,
                      std::function<Distance_t()> measurementSource, State goal,
                      std::function<void(double, State)> useOutput,
-<<<<<<< HEAD
-                     std::span<std::shared_ptr<Subsystem>> requirements = {})
-=======
-                     std::span<Subsystem* const> requirements = {})
->>>>>>> 69f6a337
+                     std::span<std::shared_ptr<Subsystem>> requirements = {})
       : ProfiledPIDCommand(
             controller, measurementSource, [goal] { return goal; }, useOutput,
             requirements) {}
@@ -203,11 +191,7 @@
                      std::function<Distance_t()> measurementSource,
                      Distance_t goal,
                      std::function<void(double, State)> useOutput,
-<<<<<<< HEAD
-                     std::span<std::shared_ptr<Subsystem>> requirements = {})
-=======
-                     std::span<Subsystem* const> requirements = {})
->>>>>>> 69f6a337
+                     std::span<std::shared_ptr<Subsystem>> requirements = {})
       : ProfiledPIDCommand(
             controller, measurementSource, [goal] { return goal; }, useOutput,
             requirements) {}

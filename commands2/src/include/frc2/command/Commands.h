--- conflicted
+++ resolved
@@ -159,15 +159,9 @@
 template <typename Key>
 [[nodiscard]] std::shared_ptr<Command> Select(
     std::function<Key()> selector,
-<<<<<<< HEAD
-    std::vector<std::pair<Key, std::shared_ptr<Command>>> commands);
-=======
-    std::vector<std::pair<Key, CommandPtr>> commands) {
-  return SelectCommand(std::move(selector),
-                       CommandPtr::UnwrapVector(std::move(commands)))
-      .ToPtr();
+    std::vector<std::pair<Key, std::shared_ptr<Command>>> commands) {
+  return SelectCommand(std::move(selector), std::move(commands));
 }
->>>>>>> 6b73ded6
 
 // Command Groups
 

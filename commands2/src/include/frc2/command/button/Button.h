// Copyright (c) FIRST and other WPILib contributors.
// Open Source Software; you can modify and/or share it under the terms of
// the WPILib BSD license file in the root directory of this project.

#pragma once

#include <functional>
#include <initializer_list>
#include <span>
#include <utility>

#include <wpi/deprecated.h>

#include "Trigger.h"
#include "frc2/command/CommandPtr.h"

namespace frc2 {
class Command;
/**
 * A class used to bind command scheduling to button presses.  Can be composed
 * with other buttons with the operators in Trigger.
 *
 * @see Trigger
 */
class Button : public Trigger {
 public:
  /**
   * Create a new button that is pressed when the given condition is true.
   *
   * @param isPressed Whether the button is pressed.
   * @deprecated Replace with Trigger
   */
  WPI_DEPRECATED("Replace with Trigger")
  explicit Button(std::function<bool()> isPressed);

  /**
   * Create a new button that is pressed active (default constructor) - activity
   *  can be further determined by subclass code.
   * @deprecated Replace with Trigger
   */
  WPI_DEPRECATED("Replace with Trigger")
  Button() = default;

  /**
   * Binds a command to start when the button is pressed.  Takes a
   * raw pointer, and so is non-owning; users are responsible for the lifespan
   * of the command.
   *
   * @param command The command to bind.
   * @return The trigger, for chained calls.
   * @deprecated Replace with Trigger::OnTrue()
   */
  WPI_DEPRECATED("Replace with Trigger#OnTrue()")
  Button WhenPressed(std::shared_ptr<Command> command);

  /**
   * Binds a command to start when the button is pressed.  Transfers
   * command ownership to the button scheduler, so the user does not have to
   * worry about lifespan - rvalue refs will be *moved*, lvalue refs will be
   * *copied.*
   *
   * @param command The command to bind.
   * @return The trigger, for chained calls.
   * @deprecated Replace with Trigger::OnTrue()
   */
  template <class T, typename = std::enable_if_t<std::is_base_of_v<
                         Command, std::remove_reference_t<T>>>>
  WPI_DEPRECATED("Replace with Trigger#OnTrue()")
  Button WhenPressed(T&& command) {
    WhenActive(std::forward<T>(command));
    return *this;
  }

  /**
   * Binds a runnable to execute when the button is pressed.
   *
   * @param toRun the runnable to execute.
   * @param requirements the required subsystems.
   * @deprecated Replace with Trigger::OnTrue(cmd::RunOnce())
   */
   /*
  WPI_DEPRECATED("Replace with Trigger#OnTrue(cmd::RunOnce())")
  Button WhenPressed(std::function<void()> toRun,
                     std::initializer_list<std::shared_ptr<Subsystem>> requirements);
  */

  /**
   * Binds a runnable to execute when the button is pressed.
   *
   * @param toRun the runnable to execute.
   * @param requirements the required subsystems.
   * @deprecated Replace with Trigger::OnTrue(cmd::RunOnce())
   */
  WPI_DEPRECATED("Replace with Trigger#OnTrue(cmd::RunOnce())")
  Button WhenPressed(std::function<void()> toRun,
                     std::span<std::shared_ptr<Subsystem>> requirements = {});

  /**
   * Binds a command to be started repeatedly while the button is pressed, and
   * canceled when it is released.  Takes a raw pointer, and so is non-owning;
   * users are responsible for the lifespan of the command.
   *
   * @param command The command to bind.
   * @return The button, for chained calls.
   * @deprecated Replace with Trigger::WhileTrue(command.Repeatedly())
   */
  WPI_DEPRECATED("Replace with Trigger#WhileTrue(command.Repeatedly())")
  Button WhileHeld(std::shared_ptr<Command> command);

  /**
   * Binds a command to be started repeatedly while the button is pressed, and
   * canceled when it is released.  Transfers command ownership to the button
   * scheduler, so the user does not have to worry about lifespan - rvalue refs
   * will be *moved*, lvalue refs will be *copied.*
   *
   * @param command The command to bind.
   * @return The button, for chained calls.
   * @deprecated Replace with Trigger::WhileTrue(command.Repeatedly())
   */
  template <class T, typename = std::enable_if_t<std::is_base_of_v<
                         Command, std::remove_reference_t<T>>>>
  WPI_DEPRECATED("Replace with Trigger#WhileTrue(command.Repeatedly())")
  Button WhileHeld(T&& command) {
    WhileActiveContinous(std::forward<T>(command));
    return *this;
  }

  /**
   * Binds a runnable to execute repeatedly while the button is pressed.
   *
   * @param toRun the runnable to execute.
   * @param requirements the required subsystems.
   * @deprecated Replace with Trigger::WhileTrue(cmd::Run())
   */
   /*
  WPI_DEPRECATED("Replace with Trigger#WhileTrue(cmd::Run())")
  Button WhileHeld(std::function<void()> toRun,
                   std::initializer_list<std::shared_ptr<Subsystem>> requirements);
  */

  /**
   * Binds a runnable to execute repeatedly while the button is pressed.
   *
   * @param toRun the runnable to execute.
   * @param requirements the required subsystems.
   * @deprecated Replace with Trigger::WhileTrue(cmd::Run())
   */
  WPI_DEPRECATED("Replace with Trigger#WhileTrue(cmd::Run())")
  Button WhileHeld(std::function<void()> toRun,
                   std::span<std::shared_ptr<Subsystem>> requirements = {});

  /**
   * Binds a command to be started when the button is pressed, and canceled
   * when it is released.  Takes a raw pointer, and so is non-owning; users are
   * responsible for the lifespan of the command.
   *
   * @param command The command to bind.
   * @return The button, for chained calls.
   * @deprecated Replace with Trigger::WhileTrue()
   */
  WPI_DEPRECATED("Replace with Trigger#WhileTrue()")
  Button WhenHeld(std::shared_ptr<Command> command);

  /**
   * Binds a command to be started when the button is pressed, and canceled
   * when it is released.  Transfers command ownership to the button scheduler,
   * so the user does not have to worry about lifespan - rvalue refs will be
   * *moved*, lvalue refs will be *copied.*
   *
   * @param command The command to bind.
   * @return The button, for chained calls.
   * @deprecated Replace with Trigger::WhileTrue()
   */
  template <class T, typename = std::enable_if_t<std::is_base_of_v<
                         Command, std::remove_reference_t<T>>>>
  WPI_DEPRECATED("Replace with Trigger#WhileTrue()")
  Button WhenHeld(T&& command) {
    WhileActiveOnce(std::forward<T>(command));
    return *this;
  }

  /**
   * Binds a command to start when the button is released.  Takes a
   * raw pointer, and so is non-owning; users are responsible for the lifespan
   * of the command.
   *
   * @param command The command to bind.
   * @return The button, for chained calls.
   * @deprecated Replace with Trigger::OnFalse()
   */
  WPI_DEPRECATED("Replace with Trigger#OnFalse()")
  Button WhenReleased(std::shared_ptr<Command> command);

  /**
   * Binds a command to start when the button is pressed.  Transfers
   * command ownership to the button scheduler, so the user does not have to
   * worry about lifespan - rvalue refs will be *moved*, lvalue refs will be
   * *copied.*
   *
   * @param command The command to bind.
   * @return The button, for chained calls.
   * @deprecated Replace with Trigger::OnFalse()
   */
  template <class T, typename = std::enable_if_t<std::is_base_of_v<
                         Command, std::remove_reference_t<T>>>>
  WPI_DEPRECATED("Replace with Trigger#OnFalse()")
  Button WhenReleased(T&& command) {
    WhenInactive(std::forward<T>(command));
    return *this;
  }

  /**
   * Binds a runnable to execute when the button is released.
   *
   * @param toRun the runnable to execute.
   * @param requirements the required subsystems.
   * @deprecated Replace with Trigger::OnFalse(cmd::RunOnce())
   */
   /*
  WPI_DEPRECATED("Replace with Trigger#OnFalse(cmd::RunOnce())")
  Button WhenReleased(std::function<void()> toRun,
                      std::initializer_list<std::shared_ptr<Subsystem>> requirements);
  */

  /**
   * Binds a runnable to execute when the button is released.
   *
   * @param toRun the runnable to execute.
   * @param requirements the required subsystems.
   * @deprecated Replace with Trigger::OnFalse(cmd::RunOnce())
   */
  WPI_DEPRECATED("Replace with Trigger#OnFalse(cmd::RunOnce())")
  Button WhenReleased(std::function<void()> toRun,
                      std::span<std::shared_ptr<Subsystem>> requirements = {});

  /**
   * Binds a command to start when the button is pressed, and be canceled when
   * it is pressed again.  Takes a raw pointer, and so is non-owning; users are
   * responsible for the lifespan of the command.
   *
   * @param command The command to bind.
   * @return The button, for chained calls.
   * @deprecated Replace with Trigger::ToggleOnTrue()
   */
  WPI_DEPRECATED("Replace with Trigger#ToggleOnTrue()")
  Button ToggleWhenPressed(std::shared_ptr<Command> command);

  /**
   * Binds a command to start when the button is pressed, and be canceled when
   * it is pessed again.  Transfers command ownership to the button scheduler,
   * so the user does not have to worry about lifespan - rvalue refs will be
   * *moved*, lvalue refs will be *copied.*
   *
   * @param command The command to bind.
   * @return The button, for chained calls.
   * @deprecated Replace with Trigger::ToggleOnTrue()
   */
  template <class T, typename = std::enable_if_t<std::is_base_of_v<
                         Command, std::remove_reference_t<T>>>>
  WPI_DEPRECATED("Replace with Trigger#ToggleOnTrue()")
  Button ToggleWhenPressed(T&& command) {
    ToggleWhenActive(std::forward<T>(command));
    return *this;
  }

  /**
   * Binds a command to be canceled when the button is pressed.  Takes a
   * raw pointer, and so is non-owning; users are responsible for the lifespan
   *  and scheduling of the command.
   *
   * @param command The command to bind.
   * @return The button, for chained calls.
   * @deprecated Pass this as a command end condition with Until() instead.
   */
<<<<<<< HEAD
  WPI_DEPRECATED(
      "Use Rising() as a command end condition with Until() instead.")
  Button CancelWhenPressed(std::shared_ptr<Command> command);
=======
  WPI_DEPRECATED("Pass this as a command end condition with Until() instead.")
  Button CancelWhenPressed(Command* command);
>>>>>>> 350b0e9c
};
}  // namespace frc2<|MERGE_RESOLUTION|>--- conflicted
+++ resolved
@@ -272,13 +272,7 @@
    * @return The button, for chained calls.
    * @deprecated Pass this as a command end condition with Until() instead.
    */
-<<<<<<< HEAD
-  WPI_DEPRECATED(
-      "Use Rising() as a command end condition with Until() instead.")
+  WPI_DEPRECATED("Pass this as a command end condition with Until() instead.")
   Button CancelWhenPressed(std::shared_ptr<Command> command);
-=======
-  WPI_DEPRECATED("Pass this as a command end condition with Until() instead.")
-  Button CancelWhenPressed(Command* command);
->>>>>>> 350b0e9c
 };
 }  // namespace frc2
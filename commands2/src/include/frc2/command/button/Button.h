--- conflicted
+++ resolved
@@ -69,21 +69,17 @@
    * @param toRun the runnable to execute.
    * @param requirements the required subsystems.
    */
+  // Button WhenPressed(std::function<void()> toRun,
+  //                    std::initializer_list<std::shared_ptr<Subsystem>> requirements);
+
+  /**
+   * Binds a runnable to execute when the button is pressed.
+   *
+   * @param toRun the runnable to execute.
+   * @param requirements the required subsystems.
+   */
   Button WhenPressed(std::function<void()> toRun,
-                     std::initializer_list<std::shared_ptr<Subsystem>> requirements);
-
-  /**
-   * Binds a runnable to execute when the button is pressed.
-   *
-   * @param toRun the runnable to execute.
-   * @param requirements the required subsystems.
-   */
-  Button WhenPressed(std::function<void()> toRun,
-<<<<<<< HEAD
-                     wpi::ArrayRef<std::shared_ptr<Subsystem>> requirements = {});
-=======
-                     wpi::span<Subsystem* const> requirements = {});
->>>>>>> 6e2df4e4
+                     wpi::span<std::shared_ptr<Subsystem>> requirements = {});
 
   /**
    * Binds a command to be started repeatedly while the button is pressed, and
@@ -119,21 +115,17 @@
    * @param toRun the runnable to execute.
    * @param requirements the required subsystems.
    */
+  // Button WhileHeld(std::function<void()> toRun,
+  //                  std::initializer_list<std::shared_ptr<Subsystem>> requirements);
+
+  /**
+   * Binds a runnable to execute repeatedly while the button is pressed.
+   *
+   * @param toRun the runnable to execute.
+   * @param requirements the required subsystems.
+   */
   Button WhileHeld(std::function<void()> toRun,
-                   std::initializer_list<std::shared_ptr<Subsystem>> requirements);
-
-  /**
-   * Binds a runnable to execute repeatedly while the button is pressed.
-   *
-   * @param toRun the runnable to execute.
-   * @param requirements the required subsystems.
-   */
-  Button WhileHeld(std::function<void()> toRun,
-<<<<<<< HEAD
-                   wpi::ArrayRef<std::shared_ptr<Subsystem>> requirements = {});
-=======
-                   wpi::span<Subsystem* const> requirements = {});
->>>>>>> 6e2df4e4
+                   wpi::span<std::shared_ptr<Subsystem>> requirements = {});
 
   /**
    * Binds a command to be started when the button is pressed, and canceled
@@ -197,21 +189,17 @@
    * @param toRun the runnable to execute.
    * @param requirements the required subsystems.
    */
+  // Button WhenReleased(std::function<void()> toRun,
+  //                     std::initializer_list<std::shared_ptr<Subsystem>> requirements);
+
+  /**
+   * Binds a runnable to execute when the button is released.
+   *
+   * @param toRun the runnable to execute.
+   * @param requirements the required subsystems.
+   */
   Button WhenReleased(std::function<void()> toRun,
-                      std::initializer_list<std::shared_ptr<Subsystem>> requirements);
-
-  /**
-   * Binds a runnable to execute when the button is released.
-   *
-   * @param toRun the runnable to execute.
-   * @param requirements the required subsystems.
-   */
-  Button WhenReleased(std::function<void()> toRun,
-<<<<<<< HEAD
-                      wpi::ArrayRef<std::shared_ptr<Subsystem>> requirements = {});
-=======
-                      wpi::span<Subsystem* const> requirements = {});
->>>>>>> 6e2df4e4
+                      wpi::span<std::shared_ptr<Subsystem>> requirements = {});
 
   /**
    * Binds a command to start when the button is pressed, and be canceled when

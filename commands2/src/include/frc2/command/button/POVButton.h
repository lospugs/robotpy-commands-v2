// Copyright (c) FIRST and other WPILib contributors.
// Open Source Software; you can modify and/or share it under the terms of
// the WPILib BSD license file in the root directory of this project.

#pragma once
#include <frc/GenericHID.h>
#include <wpi/deprecated.h>

#include "Button.h"

namespace frc2 {
/**
 * A class used to bind command scheduling to joystick POV presses.  Can be
 * composed with other buttons with the operators in Trigger.
 *
 * @see Trigger
 */
class POVButton : public Button {
 public:
  /**
   * Creates a POVButton that commands can be bound to.
   *
   * @param joystick The joystick on which the button is located.
   * @param angle The angle of the POV corresponding to a button press.
   * @param povNumber The number of the POV on the joystick.
   */
<<<<<<< HEAD
  POVButton(std::shared_ptr<frc::GenericHID> joystick, int angle, int povNumber = 0)
=======
  WPI_IGNORE_DEPRECATED
  POVButton(frc::GenericHID* joystick, int angle, int povNumber = 0)
>>>>>>> 69f6a337
      : Button([joystick, angle, povNumber] {
          return joystick->GetPOV(povNumber) == angle;
        }) {}
  WPI_UNIGNORE_DEPRECATED
};
}  // namespace frc2<|MERGE_RESOLUTION|>--- conflicted
+++ resolved
@@ -24,12 +24,8 @@
    * @param angle The angle of the POV corresponding to a button press.
    * @param povNumber The number of the POV on the joystick.
    */
-<<<<<<< HEAD
+  WPI_IGNORE_DEPRECATED
   POVButton(std::shared_ptr<frc::GenericHID> joystick, int angle, int povNumber = 0)
-=======
-  WPI_IGNORE_DEPRECATED
-  POVButton(frc::GenericHID* joystick, int angle, int povNumber = 0)
->>>>>>> 69f6a337
       : Button([joystick, angle, povNumber] {
           return joystick->GetPOV(povNumber) == angle;
         }) {}

--- conflicted
+++ resolved
@@ -129,11 +129,7 @@
    * @return an event instance representing the start button's digital signal
    * attached to the given loop.
    */
-<<<<<<< HEAD
   Trigger Start(std::optional<frc::EventLoop*> loop = std::nullopt) const;
-=======
-  Trigger Start(frc::EventLoop* loop = CommandScheduler::GetInstance()
-                                           .GetDefaultButtonLoop()) const;
 
   /**
    * Constructs a Trigger instance around the axis value of the left trigger.
@@ -149,8 +145,7 @@
    * exceeds the provided threshold, attached to the given loop
    */
   Trigger LeftTrigger(double threshold = 0.5,
-                      frc::EventLoop* loop = CommandScheduler::GetInstance()
-                                                 .GetDefaultButtonLoop()) const;
+                      std::optional<frc::EventLoop*> loop = std::nullopt) const;
 
   /**
    * Constructs a Trigger instance around the axis value of the right trigger.
@@ -167,8 +162,6 @@
    */
   Trigger RightTrigger(
       double threshold = 0.5,
-      frc::EventLoop* loop =
-          CommandScheduler::GetInstance().GetDefaultButtonLoop()) const;
->>>>>>> 8f833fce
+      std::optional<frc::EventLoop*> loop = std::nullopt) const;
 };
 }  // namespace frc2
--- conflicted
+++ resolved
@@ -27,17 +27,10 @@
  * a selector and a key to command mapping, or a supplier that returns the
  * command directly at runtime.
  *
-<<<<<<< HEAD
- * <p>As a rule, CommandGroups require the union of the requirements of their
- * component commands.
-=======
  * <p>The rules for command compositions apply: command instances that are
  * passed to it are owned by the composition and cannot be added to any other
  * composition or scheduled individually, and the composition requires all
  * subsystems its components require.
- *
- * This class is provided by the NewCommands VendorDep
->>>>>>> 350b0e9c
  */
 template <typename Key>
 class SelectCommand : public CommandBase {
@@ -108,12 +101,8 @@
    * @deprecated Replace with {@link ProxyCommand},
    * composing multiple of them in a {@link ParallelRaceGroup} if needed.
    */
-<<<<<<< HEAD
+  WPI_DEPRECATED("Replace with ProxyCommand")
   explicit SelectCommand(std::function<std::shared_ptr<Command>()> toRun)
-=======
-  WPI_DEPRECATED("Replace with ProxyCommand")
-  explicit SelectCommand(std::function<Command*()> toRun)
->>>>>>> 350b0e9c
       : m_toRun{std::move(toRun)} {}
 
   SelectCommand(SelectCommand&& other) = default;

--- conflicted
+++ resolved
@@ -14,19 +14,10 @@
 
 namespace frc2 {
 /**
-<<<<<<< HEAD
- * Schedules the given commands when this command is initialized.  Useful for
- * forking off from CommandGroups.  Note that if run from a CommandGroup, the
- * group will not know about the status of the scheduled commands, and will
- * treat this command as finishing instantly.
-=======
  * Schedules the given commands when this command is initialized. Useful for
  * forking off from CommandGroups. Note that if run from a composition, the
  * composition will not know about the status of the scheduled commands, and
  * will treat this command as finishing instantly.
- *
- * This class is provided by the NewCommands VendorDep
->>>>>>> 350b0e9c
  */
 class ScheduleCommand : public CommandBase {
  public:

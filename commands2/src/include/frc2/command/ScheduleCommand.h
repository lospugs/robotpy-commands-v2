// Copyright (c) FIRST and other WPILib contributors.
// Open Source Software; you can modify and/or share it under the terms of
// the WPILib BSD license file in the root directory of this project.

#pragma once

#include <wpi/SmallVector.h>
#include <wpi/span.h>

#include "frc2/command/CommandBase.h"
#include "frc2/command/CommandHelper.h"
#include "frc2/command/SetUtilities.h"

namespace frc2 {
/**
 * Schedules the given commands when this command is initialized.  Useful for
 * forking off from CommandGroups.  Note that if run from a CommandGroup, the
 * group will not know about the status of the scheduled commands, and will
 * treat this command as finishing instantly.
 */
class ScheduleCommand : public CommandBase {
 public:
  /**
   * Creates a new ScheduleCommand that schedules the given commands when
   * initialized.
   *
   * @param toSchedule the commands to schedule
   */
<<<<<<< HEAD
  explicit ScheduleCommand(wpi::ArrayRef<std::shared_ptr<Command>> toSchedule);
=======
  explicit ScheduleCommand(wpi::span<Command* const> toSchedule);

  explicit ScheduleCommand(Command* toSchedule);
>>>>>>> 6e2df4e4

  ScheduleCommand(ScheduleCommand&& other) = default;

  ScheduleCommand(const ScheduleCommand& other) = default;

  void Initialize() override;

  bool IsFinished() override;

  bool RunsWhenDisabled() const override;

 private:
  wpi::SmallVector<std::shared_ptr<Command>, 4> m_toSchedule;
};
}  // namespace frc2<|MERGE_RESOLUTION|>--- conflicted
+++ resolved
@@ -26,13 +26,9 @@
    *
    * @param toSchedule the commands to schedule
    */
-<<<<<<< HEAD
-  explicit ScheduleCommand(wpi::ArrayRef<std::shared_ptr<Command>> toSchedule);
-=======
-  explicit ScheduleCommand(wpi::span<Command* const> toSchedule);
+  explicit ScheduleCommand(wpi::span<std::shared_ptr<Command>> toSchedule);
 
-  explicit ScheduleCommand(Command* toSchedule);
->>>>>>> 6e2df4e4
+  explicit ScheduleCommand(std::shared_ptr<Command> toSchedule);
 
   ScheduleCommand(ScheduleCommand&& other) = default;
 

// Copyright (c) FIRST and other WPILib contributors.
// Open Source Software; you can modify and/or share it under the terms of
// the WPILib BSD license file in the root directory of this project.

#pragma once

#include <span>

#include <wpi/SmallVector.h>

#include "frc2/command/CommandBase.h"
#include "frc2/command/CommandHelper.h"
#include "frc2/command/SetUtilities.h"

namespace frc2 {
/**
 * Schedules the given commands when this command is initialized.  Useful for
 * forking off from CommandGroups.  Note that if run from a CommandGroup, the
 * group will not know about the status of the scheduled commands, and will
 * treat this command as finishing instantly.
 */
class ScheduleCommand : public CommandBase {
 public:
  /**
   * Creates a new ScheduleCommand that schedules the given commands when
   * initialized.
   *
   * @param toSchedule the commands to schedule
   */
<<<<<<< HEAD
  explicit ScheduleCommand(std::span<std::shared_ptr<Command>> toSchedule);
=======
  explicit ScheduleCommand(std::span<Command* const> toSchedule);
>>>>>>> 69f6a337

  explicit ScheduleCommand(std::shared_ptr<Command> toSchedule);

  ScheduleCommand(ScheduleCommand&& other) = default;

  ScheduleCommand(const ScheduleCommand& other) = default;

  void Initialize() override;

  bool IsFinished() override;

  bool RunsWhenDisabled() const override;

 private:
  wpi::SmallVector<std::shared_ptr<Command>, 4> m_toSchedule;
};
}  // namespace frc2<|MERGE_RESOLUTION|>--- conflicted
+++ resolved
@@ -27,11 +27,7 @@
    *
    * @param toSchedule the commands to schedule
    */
-<<<<<<< HEAD
   explicit ScheduleCommand(std::span<std::shared_ptr<Command>> toSchedule);
-=======
-  explicit ScheduleCommand(std::span<Command* const> toSchedule);
->>>>>>> 69f6a337
 
   explicit ScheduleCommand(std::shared_ptr<Command> toSchedule);
 

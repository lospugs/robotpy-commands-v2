--- conflicted
+++ resolved
@@ -32,7 +32,7 @@
    * @deprecated Replace with {@link ProxyCommand},
    * composing multiple of them in a {@link ParallelRaceGroup} if needed.
    */
-<<<<<<< HEAD
+  WPI_DEPRECATED("Replace with ProxyCommand")
   explicit ProxyScheduleCommand(std::span<std::shared_ptr<Command>> toSchedule);
 
   /**
@@ -46,13 +46,6 @@
    */
   explicit ProxyScheduleCommand(std::shared_ptr<Command> toSchedule);
 
-=======
-  WPI_DEPRECATED("Replace with ProxyCommand")
-  explicit ProxyScheduleCommand(std::span<Command* const> toSchedule);
-
-  explicit ProxyScheduleCommand(Command* toSchedule);
-
->>>>>>> 350b0e9c
   ProxyScheduleCommand(ProxyScheduleCommand&& other) = default;
 
   void Initialize() override;

--- conflicted
+++ resolved
@@ -1,4 +1,4 @@
-// Copyright (c) FIRST and other WPILib contributors.
+s// Copyright (c) FIRST and other WPILib contributors.
 // Open Source Software; you can modify and/or share it under the terms of
 // the WPILib BSD license file in the root directory of this project.
 
@@ -13,13 +13,8 @@
 namespace frc2 {
 /**
  * A command that does nothing but takes a specified amount of time to finish.
-<<<<<<< HEAD
  * Useful for CommandGroups.  Can also be subclassed to make a command with an
  * internal timer.
-=======
- *
- * This class is provided by the NewCommands VendorDep
->>>>>>> 7610b232
  */
 class WaitCommand : public CommandBase {
  public:

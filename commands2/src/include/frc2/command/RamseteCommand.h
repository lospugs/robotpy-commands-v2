// Copyright (c) FIRST and other WPILib contributors.
// Open Source Software; you can modify and/or share it under the terms of
// the WPILib BSD license file in the root directory of this project.

#pragma once

#include <functional>
#include <initializer_list>
#include <memory>

#include <frc/Timer.h>
#include <frc/controller/PIDController.h>
#include <frc/controller/RamseteController.h>
#include <frc/controller/SimpleMotorFeedforward.h>
#include <frc/geometry/Pose2d.h>
#include <frc/kinematics/DifferentialDriveKinematics.h>
#include <frc/trajectory/Trajectory.h>
#include <units/length.h>
#include <units/voltage.h>
#include <wpi/span.h>

#include "frc2/command/CommandBase.h"
#include "frc2/command/CommandHelper.h"

namespace frc2 {
/**
 * A command that uses a RAMSETE controller  to follow a trajectory
 * with a differential drive.
 *
 * <p>The command handles trajectory-following, PID calculations, and
 * feedforwards internally.  This is intended to be a more-or-less "complete
 * solution" that can be used by teams without a great deal of controls
 * expertise.
 *
 * <p>Advanced teams seeking more flexibility (for example, those who wish to
 * use the onboard PID functionality of a "smart" motor controller) may use the
 * secondary constructor that omits the PID and feedforward functionality,
 * returning only the raw wheel speeds from the RAMSETE controller.
 *
 * @see RamseteController
 * @see Trajectory
 */
class RamseteCommand : public CommandBase {
 public:
  /**
   * Constructs a new RamseteCommand that, when executed, will follow the
   * provided trajectory. PID control and feedforward are handled internally,
   * and outputs are scaled -12 to 12 representing units of volts.
   *
   * <p>Note: The controller will *not* set the outputVolts to zero upon
   * completion of the path - this is left to the user, since it is not
   * appropriate for paths with nonstationary endstates.
   *
   * @param trajectory      The trajectory to follow.
   * @param pose            A function that supplies the robot pose - use one of
   * the odometry classes to provide this.
   * @param controller      The RAMSETE controller used to follow the
   * trajectory.
   * @param feedforward     A component for calculating the feedforward for the
   * drive.
   * @param kinematics      The kinematics for the robot drivetrain.
   * @param wheelSpeeds     A function that supplies the speeds of the left
   * and right sides of the robot drive.
   * @param leftController  The PIDController for the left side of the robot
   * drive.
   * @param rightController The PIDController for the right side of the robot
   * drive.
   * @param output          A function that consumes the computed left and right
   * outputs (in volts) for the robot drive.
   * @param requirements    The subsystems to require.
   */
  RamseteCommand(frc::Trajectory trajectory, std::function<frc::Pose2d()> pose,
                 frc::RamseteController controller,
                 frc::SimpleMotorFeedforward<units::meters> feedforward,
                 frc::DifferentialDriveKinematics kinematics,
                 std::function<frc::DifferentialDriveWheelSpeeds()> wheelSpeeds,
                 frc2::PIDController leftController,
                 frc2::PIDController rightController,
                 std::function<void(units::volt_t, units::volt_t)> output,
                 std::initializer_list<std::shared_ptr<Subsystem>> requirements);

  /**
   * Constructs a new RamseteCommand that, when executed, will follow the
   * provided trajectory. PID control and feedforward are handled internally,
   * and outputs are scaled -12 to 12 representing units of volts.
   *
   * <p>Note: The controller will *not* set the outputVolts to zero upon
   * completion of the path - this is left to the user, since it is not
   * appropriate for paths with nonstationary endstates.
   *
   * @param trajectory      The trajectory to follow.
   * @param pose            A function that supplies the robot pose - use one of
   * the odometry classes to provide this.
   * @param controller      The RAMSETE controller used to follow the
   * trajectory.
   * @param feedforward     A component for calculating the feedforward for the
   * drive.
   * @param kinematics      The kinematics for the robot drivetrain.
   * @param wheelSpeeds     A function that supplies the speeds of the left
   * and right sides of the robot drive.
   * @param leftController  The PIDController for the left side of the robot
   * drive.
   * @param rightController The PIDController for the right side of the robot
   * drive.
   * @param output          A function that consumes the computed left and right
   * outputs (in volts) for the robot drive.
   * @param requirements    The subsystems to require.
   */
  RamseteCommand(frc::Trajectory trajectory, std::function<frc::Pose2d()> pose,
                 frc::RamseteController controller,
                 frc::SimpleMotorFeedforward<units::meters> feedforward,
                 frc::DifferentialDriveKinematics kinematics,
                 std::function<frc::DifferentialDriveWheelSpeeds()> wheelSpeeds,
                 frc2::PIDController leftController,
                 frc2::PIDController rightController,
                 std::function<void(units::volt_t, units::volt_t)> output,
<<<<<<< HEAD
                 wpi::ArrayRef<std::shared_ptr<Subsystem>> requirements = {});
=======
                 wpi::span<Subsystem* const> requirements = {});
>>>>>>> 6e2df4e4

  /**
   * Constructs a new RamseteCommand that, when executed, will follow the
   * provided trajectory. Performs no PID control and calculates no
   * feedforwards; outputs are the raw wheel speeds from the RAMSETE controller,
   * and will need to be converted into a usable form by the user.
   *
   * @param trajectory      The trajectory to follow.
   * @param pose            A function that supplies the robot pose - use one of
   * the odometry classes to provide this.
   * @param controller      The RAMSETE controller used to follow the
   * trajectory.
   * @param kinematics      The kinematics for the robot drivetrain.
   * @param output          A function that consumes the computed left and right
   * wheel speeds.
   * @param requirements    The subsystems to require.
   */
  RamseteCommand(frc::Trajectory trajectory, std::function<frc::Pose2d()> pose,
                 frc::RamseteController controller,
                 frc::DifferentialDriveKinematics kinematics,
                 std::function<void(units::meters_per_second_t,
                                    units::meters_per_second_t)>
                     output,
                 std::initializer_list<std::shared_ptr<Subsystem>> requirements);

  /**
   * Constructs a new RamseteCommand that, when executed, will follow the
   * provided trajectory. Performs no PID control and calculates no
   * feedforwards; outputs are the raw wheel speeds from the RAMSETE controller,
   * and will need to be converted into a usable form by the user.
   *
   * @param trajectory      The trajectory to follow.
   * @param pose            A function that supplies the robot pose - use one of
   * the odometry classes to provide this.
   * @param controller      The RAMSETE controller used to follow the
   * trajectory.
   * @param kinematics      The kinematics for the robot drivetrain.
   * @param output          A function that consumes the computed left and right
   * wheel speeds.
   * @param requirements    The subsystems to require.
   */
  RamseteCommand(frc::Trajectory trajectory, std::function<frc::Pose2d()> pose,
                 frc::RamseteController controller,
                 frc::DifferentialDriveKinematics kinematics,
                 std::function<void(units::meters_per_second_t,
                                    units::meters_per_second_t)>
                     output,
<<<<<<< HEAD
                 wpi::ArrayRef<std::shared_ptr<Subsystem>> requirements = {});
=======
                 wpi::span<Subsystem* const> requirements = {});
>>>>>>> 6e2df4e4

  void Initialize() override;

  void Execute() override;

  void End(bool interrupted) override;

  bool IsFinished() override;

 private:
  frc::Trajectory m_trajectory;
  std::function<frc::Pose2d()> m_pose;
  frc::RamseteController m_controller;
  frc::SimpleMotorFeedforward<units::meters> m_feedforward;
  frc::DifferentialDriveKinematics m_kinematics;
  std::function<frc::DifferentialDriveWheelSpeeds()> m_speeds;
  std::unique_ptr<frc2::PIDController> m_leftController;
  std::unique_ptr<frc2::PIDController> m_rightController;
  std::function<void(units::volt_t, units::volt_t)> m_outputVolts;
  std::function<void(units::meters_per_second_t, units::meters_per_second_t)>
      m_outputVel;

  frc::Timer m_timer;
  units::second_t m_prevTime;
  frc::DifferentialDriveWheelSpeeds m_prevSpeeds;
  bool m_usePID;
};
}  // namespace frc2<|MERGE_RESOLUTION|>--- conflicted
+++ resolved
@@ -114,11 +114,7 @@
                  frc2::PIDController leftController,
                  frc2::PIDController rightController,
                  std::function<void(units::volt_t, units::volt_t)> output,
-<<<<<<< HEAD
-                 wpi::ArrayRef<std::shared_ptr<Subsystem>> requirements = {});
-=======
-                 wpi::span<Subsystem* const> requirements = {});
->>>>>>> 6e2df4e4
+                 wpi::span<std::shared_ptr<Subsystem>> requirements = {});
 
   /**
    * Constructs a new RamseteCommand that, when executed, will follow the
@@ -166,11 +162,7 @@
                  std::function<void(units::meters_per_second_t,
                                     units::meters_per_second_t)>
                      output,
-<<<<<<< HEAD
-                 wpi::ArrayRef<std::shared_ptr<Subsystem>> requirements = {});
-=======
-                 wpi::span<Subsystem* const> requirements = {});
->>>>>>> 6e2df4e4
+                 wpi::span<std::shared_ptr<Subsystem>> requirements = {});
 
   void Initialize() override;
 

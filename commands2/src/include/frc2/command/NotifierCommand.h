// Copyright (c) FIRST and other WPILib contributors.
// Open Source Software; you can modify and/or share it under the terms of
// the WPILib BSD license file in the root directory of this project.

#pragma once

#include <functional>
#include <initializer_list>
#include <span>

#include <frc/Notifier.h>
#include <units/time.h>

#include "frc2/command/CommandBase.h"
#include "frc2/command/CommandHelper.h"

namespace frc2 {
/**
 * A command that starts a notifier to run the given runnable periodically in a
 * separate thread. Has no end condition as-is; either subclass it or use
 * Command::WithTimeout(double) or Command::Until(BooleanSupplier) to
 * give it one.
 *
 * <p>WARNING: Do not use this class unless you are confident in your ability to
 * make the executed code thread-safe.  If you do not know what "thread-safe"
 * means, that is a good sign that you should not use this class.
 */
class NotifierCommand : public CommandBase {
 public:
  /**
   * Creates a new NotifierCommand.
   *
   * @param toRun        the runnable for the notifier to run
   * @param period       the period at which the notifier should run
   * @param requirements the subsystems required by this command
   */
  NotifierCommand(std::function<void()> toRun, units::second_t period,
                  std::initializer_list<std::shared_ptr<Subsystem>> requirements);

  /**
   * Creates a new NotifierCommand.
   *
   * @param toRun        the runnable for the notifier to run
   * @param period       the period at which the notifier should run
   * @param requirements the subsystems required by this command
   */
  NotifierCommand(std::function<void()> toRun, units::second_t period,
<<<<<<< HEAD
                  std::span<std::shared_ptr<Subsystem>> requirements = {});
=======
                  std::span<Subsystem* const> requirements = {});
>>>>>>> 69f6a337

  NotifierCommand(NotifierCommand&& other);

  NotifierCommand(const NotifierCommand& other);

  void Initialize() override;

  void End(bool interrupted) override;

 private:
  std::function<void()> m_toRun;
  frc::Notifier m_notifier;
  units::second_t m_period;
};
}  // namespace frc2<|MERGE_RESOLUTION|>--- conflicted
+++ resolved
@@ -45,11 +45,7 @@
    * @param requirements the subsystems required by this command
    */
   NotifierCommand(std::function<void()> toRun, units::second_t period,
-<<<<<<< HEAD
                   std::span<std::shared_ptr<Subsystem>> requirements = {});
-=======
-                  std::span<Subsystem* const> requirements = {});
->>>>>>> 69f6a337
 
   NotifierCommand(NotifierCommand&& other);
 

--- conflicted
+++ resolved
@@ -54,11 +54,7 @@
              std::function<double()> measurementSource,
              std::function<double()> setpointSource,
              std::function<void(double)> useOutput,
-<<<<<<< HEAD
              std::span<std::shared_ptr<Subsystem>> requirements = {});
-=======
-             std::span<Subsystem* const> requirements = {});
->>>>>>> 69f6a337
 
   /**
    * Creates a new PIDCommand, which controls the given output with a
@@ -88,11 +84,7 @@
   PIDCommand(PIDController controller,
              std::function<double()> measurementSource, double setpoint,
              std::function<void(double)> useOutput,
-<<<<<<< HEAD
              std::span<std::shared_ptr<Subsystem>> requirements = {});
-=======
-             std::span<Subsystem* const> requirements = {});
->>>>>>> 69f6a337
 
   PIDCommand(PIDCommand&& other) = default;
 

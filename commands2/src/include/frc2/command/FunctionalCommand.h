// Copyright (c) FIRST and other WPILib contributors.
// Open Source Software; you can modify and/or share it under the terms of
// the WPILib BSD license file in the root directory of this project.

#pragma once

#include <functional>
#include <initializer_list>

#include <wpi/span.h>

#include "frc2/command/CommandBase.h"
#include "frc2/command/CommandHelper.h"

namespace frc2 {
/**
 * A command that allows the user to pass in functions for each of the basic
 * command methods through the constructor.  Useful for inline definitions of
 * complex commands - note, however, that if a command is beyond a certain
 * complexity it is usually better practice to write a proper class for it than
 * to inline it.
 */
class FunctionalCommand : public CommandBase {
 public:
  /**
   * Creates a new FunctionalCommand.
   *
   * @param onInit       the function to run on command initialization
   * @param onExecute    the function to run on command execution
   * @param onEnd        the function to run on command end
   * @param isFinished   the function that determines whether the command has
   * finished
   * @param requirements the subsystems required by this command
   */
  FunctionalCommand(std::function<void()> onInit,
                    std::function<void()> onExecute,
                    std::function<void(bool)> onEnd,
                    std::function<bool()> isFinished,
                    std::initializer_list<std::shared_ptr<Subsystem>> requirements);

  /**
   * Creates a new FunctionalCommand.
   *
   * @param onInit       the function to run on command initialization
   * @param onExecute    the function to run on command execution
   * @param onEnd        the function to run on command end
   * @param isFinished   the function that determines whether the command has
   * finished
   * @param requirements the subsystems required by this command
   */
  FunctionalCommand(std::function<void()> onInit,
                    std::function<void()> onExecute,
                    std::function<void(bool)> onEnd,
                    std::function<bool()> isFinished,
<<<<<<< HEAD
                    wpi::ArrayRef<std::shared_ptr<Subsystem>> requirements = {});
=======
                    wpi::span<Subsystem* const> requirements = {});
>>>>>>> 6e2df4e4

  FunctionalCommand(FunctionalCommand&& other) = default;

  FunctionalCommand(const FunctionalCommand& other) = default;

  void Initialize() override;

  void Execute() override;

  void End(bool interrupted) override;

  bool IsFinished() override;

 private:
  std::function<void()> m_onInit;
  std::function<void()> m_onExecute;
  std::function<void(bool)> m_onEnd;
  std::function<bool()> m_isFinished;
};
}  // namespace frc2<|MERGE_RESOLUTION|>--- conflicted
+++ resolved
@@ -52,11 +52,7 @@
                     std::function<void()> onExecute,
                     std::function<void(bool)> onEnd,
                     std::function<bool()> isFinished,
-<<<<<<< HEAD
-                    wpi::ArrayRef<std::shared_ptr<Subsystem>> requirements = {});
-=======
-                    wpi::span<Subsystem* const> requirements = {});
->>>>>>> 6e2df4e4
+                    wpi::span<std::shared_ptr<Subsystem>> requirements = {});
 
   FunctionalCommand(FunctionalCommand&& other) = default;
 
